// Copyright 2017 The Chromium OS Authors. All rights reserved.
// Use of this source code is governed by a BSD-style license that can be
// found in the LICENSE file.

//! Handles IPC for controlling the main VM process.
//!
//! The VM Control IPC protocol is synchronous, meaning that each `VmRequest` sent over a connection
//! will receive a `VmResponse` for that request next time data is received over that connection.
//!
//! The wire message format is a little-endian C-struct of fixed size, along with a file descriptor
//! if the request type expects one.

#[cfg(all(target_arch = "x86_64", feature = "gdb"))]
pub mod gdb;

pub mod client;

use std::convert::TryInto;
use std::fmt::{self, Display};
use std::fs::File;
use std::os::raw::c_int;
use std::path::PathBuf;
use std::result::Result as StdResult;
use std::str::FromStr;
use std::sync::{mpsc, Arc};

use std::thread::JoinHandle;

use remain::sorted;
use thiserror::Error;

use libc::{EINVAL, EIO, ENODEV, ENOTSUP, ERANGE};
use serde::{Deserialize, Serialize};

pub use balloon_control::BalloonStats;
use balloon_control::{BalloonTubeCommand, BalloonTubeResult};

use base::{
<<<<<<< HEAD
    error, with_as_descriptor, AsRawDescriptor, Error as SysError, Event, ExternalMapping,
    FromRawDescriptor, IntoRawDescriptor, Killable, MappedRegion, MemoryMappingArena,
    MemoryMappingBuilder, MemoryMappingBuilderUnix, MmapError, Protection, Result, SafeDescriptor,
    SharedMemory, Tube, SIGRTMIN,
=======
    error, info, trace, warn, with_as_descriptor, AsRawDescriptor, Error as SysError, Event,
    ExternalMapping, FromRawDescriptor, IntoRawDescriptor, Killable, MappedRegion,
    MemoryMappingArena, MemoryMappingBuilder, MemoryMappingBuilderUnix, MmapError, Protection,
    Result, SafeDescriptor, SharedMemory, Tube, SIGRTMIN,
>>>>>>> f66af4f3
};
use hypervisor::{IrqRoute, IrqSource, Vm};
use resources::{Alloc, MmioType, SystemAllocator};
use rutabaga_gfx::{
    DrmFormat, ImageAllocationInfo, RutabagaGralloc, RutabagaGrallocFlags, RutabagaHandle,
    VulkanInfo,
};
use sync::{Condvar, Mutex};
use vm_memory::GuestAddress;

/// Struct that describes the offset and stride of a plane located in GPU memory.
#[derive(Clone, Copy, Debug, PartialEq, Default, Serialize, Deserialize)]
pub struct GpuMemoryPlaneDesc {
    pub stride: u32,
    pub offset: u32,
}

/// Struct that describes a GPU memory allocation that consists of up to 3 planes.
#[derive(Clone, Copy, Debug, Default, Serialize, Deserialize)]
pub struct GpuMemoryDesc {
    pub planes: [GpuMemoryPlaneDesc; 3],
}

#[cfg(all(target_arch = "x86_64", feature = "gdb"))]
pub use crate::gdb::*;
pub use hypervisor::MemSlot;

/// Control the state of a particular VM CPU.
#[derive(Clone, Debug)]
pub enum VcpuControl {
    #[cfg(all(target_arch = "x86_64", feature = "gdb"))]
    Debug(VcpuDebug),
    RunState(VmRunMode),
    MakeRT,
}

/// Mode of execution for the VM.
#[derive(Debug, Clone, PartialEq)]
pub enum VmRunMode {
    /// The default run mode indicating the VCPUs are running.
    Running,
    /// Indicates that the VCPUs are suspending execution until the `Running` mode is set.
    Suspending,
    /// Indicates that the VM is exiting all processes.
    Exiting,
    /// Indicates that the VM is in a breakpoint waiting for the debugger to do continue.
    Breakpoint,
}

impl Display for VmRunMode {
    fn fmt(&self, f: &mut fmt::Formatter) -> fmt::Result {
        use self::VmRunMode::*;

        match self {
            Running => write!(f, "running"),
            Suspending => write!(f, "suspending"),
            Exiting => write!(f, "exiting"),
            Breakpoint => write!(f, "breakpoint"),
        }
    }
}

impl Default for VmRunMode {
    fn default() -> Self {
        VmRunMode::Running
    }
}

// Trait for devices that get notification on specific GPE trigger
pub trait GpeNotify: Send {
    fn notify(&mut self) {}
}

pub trait PmResource {
    fn pwrbtn_evt(&mut self) {}
    fn slpbtn_evt(&mut self) {}
    fn gpe_evt(&mut self, _gpe: u32) {}
    fn register_gpe_notify_dev(&mut self, _gpe: u32, _notify_dev: Arc<Mutex<dyn GpeNotify>>) {}
}

/// The maximum number of devices that can be listed in one `UsbControlCommand`.
///
/// This value was set to be equal to `xhci_regs::MAX_PORTS` for convenience, but it is not
/// necessary for correctness. Importing that value directly would be overkill because it would
/// require adding a big dependency for a single const.
pub const USB_CONTROL_MAX_PORTS: usize = 16;

// Balloon commands that are sent on the crosvm control socket.
#[derive(Serialize, Deserialize, Debug)]
pub enum BalloonControlCommand {
    /// Set the size of the VM's balloon.
    Adjust {
        num_bytes: u64,
    },
    Stats,
}

// BalloonControlResult holds results for BalloonControlCommand defined above.
#[derive(Serialize, Deserialize, Debug)]
pub enum BalloonControlResult {
    Stats {
        stats: BalloonStats,
        balloon_actual: u64,
    },
}

#[derive(Serialize, Deserialize, Debug)]
pub enum DiskControlCommand {
    /// Resize a disk to `new_size` in bytes.
    Resize { new_size: u64 },
}

impl Display for DiskControlCommand {
    fn fmt(&self, f: &mut fmt::Formatter) -> fmt::Result {
        use self::DiskControlCommand::*;

        match self {
            Resize { new_size } => write!(f, "disk_resize {}", new_size),
        }
    }
}

#[derive(Serialize, Deserialize, Debug, Clone)]
pub enum DiskControlResult {
    Ok,
    Err(SysError),
}

#[derive(Serialize, Deserialize, Debug)]
pub enum UsbControlCommand {
    AttachDevice {
        bus: u8,
        addr: u8,
        vid: u16,
        pid: u16,
        #[serde(with = "with_as_descriptor")]
        file: File,
    },
    DetachDevice {
        port: u8,
    },
    ListDevice {
        ports: [u8; USB_CONTROL_MAX_PORTS],
    },
}

#[derive(Serialize, Deserialize, Copy, Clone, Debug, Default)]
pub struct UsbControlAttachedDevice {
    pub port: u8,
    pub vendor_id: u16,
    pub product_id: u16,
}

impl UsbControlAttachedDevice {
    pub fn valid(self) -> bool {
        self.port != 0
    }
}

#[derive(Serialize, Deserialize, Debug)]
pub enum UsbControlResult {
    Ok { port: u8 },
    NoAvailablePort,
    NoSuchDevice,
    NoSuchPort,
    FailedToOpenDevice,
    Devices([UsbControlAttachedDevice; USB_CONTROL_MAX_PORTS]),
    FailedToInitHostDevice,
}

impl Display for UsbControlResult {
    fn fmt(&self, f: &mut fmt::Formatter) -> fmt::Result {
        use self::UsbControlResult::*;

        match self {
            UsbControlResult::Ok { port } => write!(f, "ok {}", port),
            NoAvailablePort => write!(f, "no_available_port"),
            NoSuchDevice => write!(f, "no_such_device"),
            NoSuchPort => write!(f, "no_such_port"),
            FailedToOpenDevice => write!(f, "failed_to_open_device"),
            Devices(devices) => {
                write!(f, "devices")?;
                for d in devices.iter().filter(|d| d.valid()) {
                    write!(f, " {} {:04x} {:04x}", d.port, d.vendor_id, d.product_id)?;
                }
                std::result::Result::Ok(())
            }
            FailedToInitHostDevice => write!(f, "failed_to_init_host_device"),
        }
    }
}

/// Source of a `VmMemoryRequest::RegisterMemory` mapping.
#[derive(Serialize, Deserialize)]
pub enum VmMemorySource {
    /// Register shared memory represented by the given descriptor.
    SharedMemory(SharedMemory),
    /// Register a file mapping from the given descriptor.
    Descriptor {
        /// File descriptor to map.
        descriptor: SafeDescriptor,
        /// Offset within the file in bytes.
        offset: u64,
        /// Size of the mapping in bytes.
        size: u64,
    },
    /// Register memory mapped by Vulkano.
    Vulkan {
        descriptor: SafeDescriptor,
        handle_type: u32,
        memory_idx: u32,
        physical_device_idx: u32,
        size: u64,
    },
    /// Register the current rutabaga external mapping.
    ExternalMapping { size: u64 },
}

impl VmMemorySource {
    /// Map the resource and return its mapping and size in bytes.
    pub fn map(
        self,
        map_request: Arc<Mutex<Option<ExternalMapping>>>,
        gralloc: &mut RutabagaGralloc,
        read_only: bool,
    ) -> Result<(Box<dyn MappedRegion>, u64)> {
        let (mem_region, size) = match self {
            VmMemorySource::Descriptor {
                descriptor,
                offset,
                size,
            } => (map_descriptor(&descriptor, offset, size, read_only)?, size),
            VmMemorySource::SharedMemory(shm) => {
                (map_descriptor(&shm, 0, shm.size(), read_only)?, shm.size())
            }
            VmMemorySource::Vulkan {
                descriptor,
                handle_type,
                memory_idx,
                physical_device_idx,
                size,
            } => {
                let mapped_region = match gralloc.import_and_map(
                    RutabagaHandle {
                        os_handle: descriptor,
                        handle_type,
                    },
                    VulkanInfo {
                        memory_idx,
                        physical_device_idx,
                    },
                    size,
                ) {
                    Ok(mapped_region) => mapped_region,
                    Err(e) => {
                        error!("gralloc failed to import and map: {}", e);
                        return Err(SysError::new(EINVAL));
                    }
                };
                (mapped_region, size)
            }
            VmMemorySource::ExternalMapping { size } => {
                let mem = map_request
                    .lock()
                    .take()
                    .ok_or_else(|| VmMemoryResponse::Err(SysError::new(EINVAL)))
                    .unwrap();
                let mapped_region: Box<dyn MappedRegion> = Box::new(mem);
                (mapped_region, size)
            }
        };
        Ok((mem_region, size))
    }
}

/// Destination of a `VmMemoryRequest::RegisterMemory` mapping in guest address space.
#[derive(Serialize, Deserialize)]
pub enum VmMemoryDestination {
    /// Map at an offset within an existing PCI BAR allocation.
    ExistingAllocation { allocation: Alloc, offset: u64 },
    /// Create a new anonymous allocation in MMIO space.
    NewAllocation,
    /// Map at the specified guest physical address.
    GuestPhysicalAddress(u64),
}

impl VmMemoryDestination {
    /// Allocate and return the guest address of a memory mapping destination.
    pub fn allocate(self, allocator: &mut SystemAllocator, size: u64) -> Result<GuestAddress> {
        let addr = match self {
            VmMemoryDestination::ExistingAllocation { allocation, offset } => allocator
                .mmio_allocator(MmioType::High)
                .address_from_pci_offset(allocation, offset, size)
                .map_err(|_e| SysError::new(EINVAL))?,
            VmMemoryDestination::NewAllocation => {
                let alloc = allocator.get_anon_alloc();
                allocator
                    .mmio_allocator(MmioType::High)
                    .allocate(size, alloc, "vmcontrol_register_memory".to_string())
                    .map_err(|_e| SysError::new(EINVAL))?
            }
            VmMemoryDestination::GuestPhysicalAddress(gpa) => gpa,
        };
        Ok(GuestAddress(addr))
    }
}

#[derive(Serialize, Deserialize)]
pub enum VmMemoryRequest {
    RegisterMemory {
        /// Source of the memory to register (mapped file descriptor, shared memory region, etc.)
        source: VmMemorySource,
        /// Where to map the memory in the guest.
        dest: VmMemoryDestination,
        /// Whether to map the memory read only (true) or read-write (false).
        read_only: bool,
    },
    /// Allocate GPU buffer of a given size/format and register the memory into guest address space.
    /// The response variant is `VmResponse::AllocateAndRegisterGpuMemory`
    AllocateAndRegisterGpuMemory {
        width: u32,
        height: u32,
        format: u32,
        /// Where to map the memory in the guest.
        dest: VmMemoryDestination,
    },
    /// Unregister the given memory slot that was previously registered with `RegisterMemory`.
    UnregisterMemory(MemSlot),
}

impl VmMemoryRequest {
    /// Executes this request on the given Vm.
    ///
    /// # Arguments
    /// * `vm` - The `Vm` to perform the request on.
    /// * `allocator` - Used to allocate addresses.
    ///
    /// This does not return a result, instead encapsulating the success or failure in a
    /// `VmMemoryResponse` with the intended purpose of sending the response back over the socket
    /// that received this `VmMemoryResponse`.
    pub fn execute(
        self,
        vm: &mut impl Vm,
        sys_allocator: &mut SystemAllocator,
        map_request: Arc<Mutex<Option<ExternalMapping>>>,
        gralloc: &mut RutabagaGralloc,
    ) -> VmMemoryResponse {
        use self::VmMemoryRequest::*;
        match self {
            RegisterMemory {
                source,
                dest,
                read_only,
            } => {
                let (mapped_region, size) = match source.map(map_request, gralloc, read_only) {
                    Ok((region, size)) => (region, size),
                    Err(e) => return VmMemoryResponse::Err(e),
                };

                let guest_addr = match dest.allocate(sys_allocator, size) {
                    Ok(addr) => addr,
                    Err(e) => return VmMemoryResponse::Err(e),
                };

                let slot = match vm.add_memory_region(guest_addr, mapped_region, read_only, false) {
                    Ok(slot) => slot,
                    Err(e) => return VmMemoryResponse::Err(e),
                };
                let pfn = guest_addr.0 >> 12;
                VmMemoryResponse::RegisterMemory { pfn, slot }
            }
            UnregisterMemory(slot) => match vm.remove_memory_region(slot) {
                Ok(_) => VmMemoryResponse::Ok,
                Err(e) => VmMemoryResponse::Err(e),
            },
            AllocateAndRegisterGpuMemory {
                width,
                height,
                format,
                dest,
            } => {
                let (mapped_region, size, descriptor, gpu_desc) =
                    match Self::allocate_gpu_memory(gralloc, width, height, format) {
                        Ok(v) => v,
                        Err(e) => return VmMemoryResponse::Err(e),
                    };

                let guest_addr = match dest.allocate(sys_allocator, size) {
                    Ok(addr) => addr,
                    Err(e) => return VmMemoryResponse::Err(e),
                };

                let slot = match vm.add_memory_region(guest_addr, mapped_region, false, false) {
                    Ok(slot) => slot,
                    Err(e) => return VmMemoryResponse::Err(e),
                };
                let pfn = guest_addr.0 >> 12;

                VmMemoryResponse::AllocateAndRegisterGpuMemory {
                    descriptor,
                    pfn,
                    slot,
                    desc: gpu_desc,
                }
            }
        }
    }

    fn allocate_gpu_memory(
        gralloc: &mut RutabagaGralloc,
        width: u32,
        height: u32,
        format: u32,
    ) -> Result<(Box<dyn MappedRegion>, u64, SafeDescriptor, GpuMemoryDesc)> {
        let img = ImageAllocationInfo {
            width,
            height,
            drm_format: DrmFormat::from(format),
            // Linear layout is a requirement as virtio wayland guest expects
            // this for CPU access to the buffer. Scanout and texturing are
            // optional as the consumer (wayland compositor) is expected to
            // fall-back to a less efficient meachnisms for presentation if
            // neccesary. In practice, linear buffers for commonly used formats
            // will also support scanout and texturing.
            flags: RutabagaGrallocFlags::empty().use_linear(true),
        };

        let reqs = match gralloc.get_image_memory_requirements(img) {
            Ok(reqs) => reqs,
            Err(e) => {
                error!("gralloc failed to get image requirements: {}", e);
                return Err(SysError::new(EINVAL));
            }
        };

        let handle = match gralloc.allocate_memory(reqs) {
            Ok(handle) => handle,
            Err(e) => {
                error!("gralloc failed to allocate memory: {}", e);
                return Err(SysError::new(EINVAL));
            }
        };

        let mut desc = GpuMemoryDesc::default();
        for i in 0..3 {
            desc.planes[i] = GpuMemoryPlaneDesc {
                stride: reqs.strides[i],
                offset: reqs.offsets[i],
            }
        }

        // Safe because ownership is transferred to SafeDescriptor via
        // into_raw_descriptor
        let descriptor =
            unsafe { SafeDescriptor::from_raw_descriptor(handle.os_handle.into_raw_descriptor()) };

        let mapped_region = map_descriptor(&descriptor, 0, reqs.size, false)?;
        Ok((mapped_region, reqs.size, descriptor, desc))
    }
}

#[derive(Serialize, Deserialize, Debug)]
pub enum VmMemoryResponse {
    /// The request to register memory into guest address space was successfully done at page frame
    /// number `pfn` and memory slot number `slot`.
    RegisterMemory {
        pfn: u64,
        slot: MemSlot,
    },
    /// The request to allocate and register GPU memory into guest address space was successfully
    /// done at page frame number `pfn` and memory slot number `slot` for buffer with `desc`.
    AllocateAndRegisterGpuMemory {
        descriptor: SafeDescriptor,
        pfn: u64,
        slot: MemSlot,
        desc: GpuMemoryDesc,
    },
    Ok,
    Err(SysError),
}

#[derive(Serialize, Deserialize, Debug)]
pub enum VmIrqRequest {
    /// Allocate one gsi, and associate gsi to irqfd with register_irqfd()
    AllocateOneMsi {
        irqfd: Event,
        device_id: u32,
        queue_id: usize,
        device_name: String,
    },
    /// Add one msi route entry into the IRQ chip.
    AddMsiRoute {
        gsi: u32,
        msi_address: u64,
        msi_data: u32,
    },
    // unregister_irqfs() and release gsi
    ReleaseOneIrq {
        gsi: u32,
        irqfd: Event,
    },
}

/// Data to set up an IRQ event or IRQ route on the IRQ chip.
/// VmIrqRequest::execute can't take an `IrqChip` argument, because of a dependency cycle between
/// devices and vm_control, so it takes a Fn that processes an `IrqSetup`.
pub enum IrqSetup<'a> {
    Event(u32, &'a Event, u32, usize, String),
    Route(IrqRoute),
    UnRegister(u32, &'a Event),
}

impl VmIrqRequest {
    /// Executes this request on the given Vm.
    ///
    /// # Arguments
    /// * `set_up_irq` - A function that applies an `IrqSetup` to an IRQ chip.
    ///
    /// This does not return a result, instead encapsulating the success or failure in a
    /// `VmIrqResponse` with the intended purpose of sending the response back over the socket
    /// that received this `VmIrqResponse`.
    pub fn execute<F>(&self, set_up_irq: F, sys_allocator: &mut SystemAllocator) -> VmIrqResponse
    where
        F: FnOnce(IrqSetup) -> Result<()>,
    {
        use self::VmIrqRequest::*;
        match *self {
            AllocateOneMsi {
                ref irqfd,
                device_id,
                queue_id,
                ref device_name,
            } => {
                if let Some(irq_num) = sys_allocator.allocate_irq() {
                    match set_up_irq(IrqSetup::Event(
                        irq_num,
                        irqfd,
                        device_id,
                        queue_id,
                        device_name.clone(),
                    )) {
                        Ok(_) => VmIrqResponse::AllocateOneMsi { gsi: irq_num },
                        Err(e) => VmIrqResponse::Err(e),
                    }
                } else {
                    VmIrqResponse::Err(SysError::new(EINVAL))
                }
            }
            AddMsiRoute {
                gsi,
                msi_address,
                msi_data,
            } => {
                let route = IrqRoute {
                    gsi,
                    source: IrqSource::Msi {
                        address: msi_address,
                        data: msi_data,
                    },
                };
                match set_up_irq(IrqSetup::Route(route)) {
                    Ok(_) => VmIrqResponse::Ok,
                    Err(e) => VmIrqResponse::Err(e),
                }
            }
            ReleaseOneIrq { gsi, ref irqfd } => {
                let _ = set_up_irq(IrqSetup::UnRegister(gsi, irqfd));
                sys_allocator.release_irq(gsi);
                VmIrqResponse::Ok
            }
        }
    }
}

#[derive(Serialize, Deserialize, Debug)]
pub enum VmIrqResponse {
    AllocateOneMsi { gsi: u32 },
    Ok,
    Err(SysError),
}

#[derive(Serialize, Deserialize, Debug)]
pub enum VmMsyncRequest {
    /// Flush the content of a memory mapping to its backing file.
    /// `slot` selects the arena (as returned by `Vm::add_mmap_arena`).
    /// `offset` is the offset of the mapping to sync within the arena.
    /// `size` is the size of the mapping to sync within the arena.
    MsyncArena {
        slot: MemSlot,
        offset: usize,
        size: usize,
    },
}

#[derive(Serialize, Deserialize, Debug)]
pub enum VmMsyncResponse {
    Ok,
    Err(SysError),
}

impl VmMsyncRequest {
    /// Executes this request on the given Vm.
    ///
    /// # Arguments
    /// * `vm` - The `Vm` to perform the request on.
    ///
    /// This does not return a result, instead encapsulating the success or failure in a
    /// `VmMsyncResponse` with the intended purpose of sending the response back over the socket
    /// that received this `VmMsyncResponse`.
    pub fn execute(&self, vm: &mut impl Vm) -> VmMsyncResponse {
        use self::VmMsyncRequest::*;
        match *self {
            MsyncArena { slot, offset, size } => match vm.msync_memory_region(slot, offset, size) {
                Ok(()) => VmMsyncResponse::Ok,
                Err(e) => VmMsyncResponse::Err(e),
            },
        }
    }
}

#[derive(Serialize, Deserialize, Debug)]
pub enum BatControlResult {
    Ok,
    NoBatDevice,
    NoSuchHealth,
    NoSuchProperty,
    NoSuchStatus,
    NoSuchBatType,
    StringParseIntErr,
}

impl Display for BatControlResult {
    fn fmt(&self, f: &mut fmt::Formatter) -> fmt::Result {
        use self::BatControlResult::*;

        match self {
            Ok => write!(f, "Setting battery property successfully"),
            NoBatDevice => write!(f, "No battery device created"),
            NoSuchHealth => write!(f, "Invalid Battery health setting. Only support: unknown/good/overheat/dead/overvoltage/unexpectedfailure/cold/watchdogtimerexpire/safetytimerexpire/overcurrent"),
            NoSuchProperty => write!(f, "Battery doesn't have such property. Only support: status/health/present/capacity/aconline"),
            NoSuchStatus => write!(f, "Invalid Battery status setting. Only support: unknown/charging/discharging/notcharging/full"),
            NoSuchBatType => write!(f, "Invalid Battery type setting. Only support: goldfish"),
            StringParseIntErr => write!(f, "Battery property target ParseInt error"),
        }
    }
}

#[derive(Serialize, Deserialize, Copy, Clone, Debug, PartialEq)]
pub enum BatteryType {
    Goldfish,
}

impl Default for BatteryType {
    fn default() -> Self {
        BatteryType::Goldfish
    }
}

impl FromStr for BatteryType {
    type Err = BatControlResult;

    fn from_str(s: &str) -> StdResult<Self, Self::Err> {
        match s {
            "goldfish" => Ok(BatteryType::Goldfish),
            _ => Err(BatControlResult::NoSuchBatType),
        }
    }
}

#[derive(Serialize, Deserialize, Debug)]
pub enum BatProperty {
    Status,
    Health,
    Present,
    Capacity,
    ACOnline,
}

impl FromStr for BatProperty {
    type Err = BatControlResult;

    fn from_str(s: &str) -> StdResult<Self, Self::Err> {
        match s {
            "status" => Ok(BatProperty::Status),
            "health" => Ok(BatProperty::Health),
            "present" => Ok(BatProperty::Present),
            "capacity" => Ok(BatProperty::Capacity),
            "aconline" => Ok(BatProperty::ACOnline),
            _ => Err(BatControlResult::NoSuchProperty),
        }
    }
}

#[derive(Serialize, Deserialize, Debug)]
pub enum BatStatus {
    Unknown,
    Charging,
    DisCharging,
    NotCharging,
    Full,
}

impl BatStatus {
    pub fn new(status: String) -> std::result::Result<Self, BatControlResult> {
        match status.as_str() {
            "unknown" => Ok(BatStatus::Unknown),
            "charging" => Ok(BatStatus::Charging),
            "discharging" => Ok(BatStatus::DisCharging),
            "notcharging" => Ok(BatStatus::NotCharging),
            "full" => Ok(BatStatus::Full),
            _ => Err(BatControlResult::NoSuchStatus),
        }
    }
}

impl FromStr for BatStatus {
    type Err = BatControlResult;

    fn from_str(s: &str) -> StdResult<Self, Self::Err> {
        match s {
            "unknown" => Ok(BatStatus::Unknown),
            "charging" => Ok(BatStatus::Charging),
            "discharging" => Ok(BatStatus::DisCharging),
            "notcharging" => Ok(BatStatus::NotCharging),
            "full" => Ok(BatStatus::Full),
            _ => Err(BatControlResult::NoSuchStatus),
        }
    }
}

impl From<BatStatus> for u32 {
    fn from(status: BatStatus) -> Self {
        status as u32
    }
}

#[derive(Serialize, Deserialize, Debug)]
pub enum BatHealth {
    Unknown,
    Good,
    Overheat,
    Dead,
    OverVoltage,
    UnexpectedFailure,
    Cold,
    WatchdogTimerExpire,
    SafetyTimerExpire,
    OverCurrent,
}

impl FromStr for BatHealth {
    type Err = BatControlResult;

    fn from_str(s: &str) -> StdResult<Self, Self::Err> {
        match s {
            "unknown" => Ok(BatHealth::Unknown),
            "good" => Ok(BatHealth::Good),
            "overheat" => Ok(BatHealth::Overheat),
            "dead" => Ok(BatHealth::Dead),
            "overvoltage" => Ok(BatHealth::OverVoltage),
            "unexpectedfailure" => Ok(BatHealth::UnexpectedFailure),
            "cold" => Ok(BatHealth::Cold),
            "watchdogtimerexpire" => Ok(BatHealth::WatchdogTimerExpire),
            "safetytimerexpire" => Ok(BatHealth::SafetyTimerExpire),
            "overcurrent" => Ok(BatHealth::OverCurrent),
            _ => Err(BatControlResult::NoSuchHealth),
        }
    }
}

impl From<BatHealth> for u32 {
    fn from(status: BatHealth) -> Self {
        status as u32
    }
}

#[derive(Serialize, Deserialize, Debug)]
pub enum BatControlCommand {
    SetStatus(BatStatus),
    SetHealth(BatHealth),
    SetPresent(u32),
    SetCapacity(u32),
    SetACOnline(u32),
}

impl BatControlCommand {
    pub fn new(property: String, target: String) -> std::result::Result<Self, BatControlResult> {
        let cmd = property.parse::<BatProperty>()?;
        match cmd {
            BatProperty::Status => Ok(BatControlCommand::SetStatus(target.parse::<BatStatus>()?)),
            BatProperty::Health => Ok(BatControlCommand::SetHealth(target.parse::<BatHealth>()?)),
            BatProperty::Present => Ok(BatControlCommand::SetPresent(
                target
                    .parse::<u32>()
                    .map_err(|_| BatControlResult::StringParseIntErr)?,
            )),
            BatProperty::Capacity => Ok(BatControlCommand::SetCapacity(
                target
                    .parse::<u32>()
                    .map_err(|_| BatControlResult::StringParseIntErr)?,
            )),
            BatProperty::ACOnline => Ok(BatControlCommand::SetACOnline(
                target
                    .parse::<u32>()
                    .map_err(|_| BatControlResult::StringParseIntErr)?,
            )),
        }
    }
}

/// Used for VM to control battery properties.
pub struct BatControl {
    pub type_: BatteryType,
    pub control_tube: Tube,
}

#[derive(Serialize, Deserialize, Debug)]
pub enum FsMappingRequest {
    /// Create an anonymous memory mapping that spans the entire region described by `Alloc`.
    AllocateSharedMemoryRegion(Alloc),
    /// Create a memory mapping.
    CreateMemoryMapping {
        /// The slot for a MemoryMappingArena, previously returned by a response to an
        /// `AllocateSharedMemoryRegion` request.
        slot: u32,
        /// The file descriptor that should be mapped.
        fd: SafeDescriptor,
        /// The size of the mapping.
        size: usize,
        /// The offset into the file from where the mapping should start.
        file_offset: u64,
        /// The memory protection to be used for the mapping.  Protections other than readable and
        /// writable will be silently dropped.
        prot: u32,
        /// The offset into the shared memory region where the mapping should be placed.
        mem_offset: usize,
    },
    /// Remove a memory mapping.
    RemoveMemoryMapping {
        /// The slot for a MemoryMappingArena.
        slot: u32,
        /// The offset into the shared memory region.
        offset: usize,
        /// The size of the mapping.
        size: usize,
    },
}

impl FsMappingRequest {
    pub fn execute(&self, vm: &mut dyn Vm, allocator: &mut SystemAllocator) -> VmResponse {
        use self::FsMappingRequest::*;
        match *self {
            AllocateSharedMemoryRegion(Alloc::PciBar {
                bus,
                dev,
                func,
                bar,
            }) => {
                match allocator
                    .mmio_allocator(MmioType::High)
                    .get(&Alloc::PciBar {
                        bus,
                        dev,
                        func,
                        bar,
                    }) {
                    Some((addr, length, _)) => {
                        let arena = match MemoryMappingArena::new(*length as usize) {
                            Ok(a) => a,
                            Err(MmapError::SystemCallFailed(e)) => return VmResponse::Err(e),
                            _ => return VmResponse::Err(SysError::new(EINVAL)),
                        };

                        match vm.add_memory_region(
                            GuestAddress(*addr),
                            Box::new(arena),
                            false,
                            false,
                        ) {
                            Ok(slot) => VmResponse::RegisterMemory {
                                pfn: addr >> 12,
                                slot,
                            },
                            Err(e) => VmResponse::Err(e),
                        }
                    }
                    None => VmResponse::Err(SysError::new(EINVAL)),
                }
            }
            CreateMemoryMapping {
                slot,
                ref fd,
                size,
                file_offset,
                prot,
                mem_offset,
            } => {
                match vm.add_fd_mapping(
                    slot,
                    mem_offset,
                    size,
                    fd,
                    file_offset,
                    Protection::from(prot as c_int & (libc::PROT_READ | libc::PROT_WRITE)),
                ) {
                    Ok(()) => VmResponse::Ok,
                    Err(e) => VmResponse::Err(e),
                }
            }
            RemoveMemoryMapping { slot, offset, size } => {
                match vm.remove_mapping(slot, offset, size) {
                    Ok(()) => VmResponse::Ok,
                    Err(e) => VmResponse::Err(e),
                }
            }
            _ => VmResponse::Err(SysError::new(EINVAL)),
        }
    }
}
/// A request to the main process to perform some operation on the VM.
///
/// Unless otherwise noted, each request should expect a `VmResponse::Ok` to be received on success.
#[derive(Serialize, Deserialize, Debug)]
pub enum VmRequest {
    /// Break the VM's run loop and exit.
    Exit,
    /// Trigger a power button event in the guest.
    Powerbtn,
    /// Trigger a sleep button event in the guest.
    Sleepbtn,
    /// Suspend the VM's VCPUs until resume.
    Suspend,
    /// Resume the VM's VCPUs that were previously suspended.
    Resume,
    /// Inject a general-purpose event.
    Gpe(u32),
    /// Make the VM's RT VCPU real-time.
    MakeRT,
    /// Command for balloon driver.
    BalloonCommand(BalloonControlCommand),
    /// Send a command to a disk chosen by `disk_index`.
    /// `disk_index` is a 0-based count of `--disk`, `--rwdisk`, and `-r` command-line options.
    DiskCommand {
        disk_index: usize,
        command: DiskControlCommand,
    },
    /// Command to use controller.
    UsbCommand(UsbControlCommand),
    /// Command to set battery.
    BatCommand(BatteryType, BatControlCommand),
    /// Command to add/remove vfio pci device
    VfioCommand {
        vfio_path: PathBuf,
        add: bool,
        hp_interrupt: bool,
    },
}

fn map_descriptor(
    descriptor: &dyn AsRawDescriptor,
    offset: u64,
    size: u64,
    read_only: bool,
) -> Result<Box<dyn MappedRegion>> {
    let size: usize = size.try_into().map_err(|_e| SysError::new(ERANGE))?;
    let prot = if read_only {
        Protection::read()
    } else {
        Protection::read_write()
    };
    match MemoryMappingBuilder::new(size)
        .from_descriptor(descriptor)
        .offset(offset)
        .protection(prot)
        .build()
    {
        Ok(mmap) => Ok(Box::new(mmap)),
        Err(MmapError::SystemCallFailed(e)) => Err(e),
        _ => Err(SysError::new(EINVAL)),
    }
}

fn generate_sleep_button_event(
    pm: &mut Option<Arc<Mutex<dyn PmResource>>>,
    guest_suspended_cvar: &Arc<(Mutex<bool>, Condvar)>,
) {
    // During suspend also emulate sleepbtn, which allows to suspend VM (if running e.g. acpid and
    // reacts on sleep button events)
    if let Some(pm) = pm {
        pm.lock().slpbtn_evt();
    } else {
        error!("generating sleepbtn during suspend not supported");
    }

    let (lock, cvar) = &**guest_suspended_cvar;
    let mut guest_suspended = lock.lock();

    *guest_suspended = false;

    // Wait for notification about guest suspension, if not received after 15sec,
    // proceed anyway.
    let result = cvar.wait_timeout(guest_suspended, std::time::Duration::from_secs(15));
    guest_suspended = result.0;

    if result.1.timed_out() {
        warn!("Guest suspension timeout - proceeding anyway");
    } else if *guest_suspended {
        info!("Guest suspended");
    }
}

impl VmRequest {
    /// Executes this request on the given Vm and other mutable state.
    ///
    /// This does not return a result, instead encapsulating the success or failure in a
    /// `VmResponse` with the intended purpose of sending the response back over the  socket that
    /// received this `VmRequest`.
    pub fn execute(
        &self,
        run_mode: &mut Option<VmRunMode>,
        balloon_host_tube: Option<&Tube>,
        balloon_stats_id: &mut u64,
        disk_host_tubes: &[Tube],
        pm: &mut Option<Arc<Mutex<dyn PmResource>>>,
        usb_control_tube: Option<&Tube>,
        bat_control: &mut Option<BatControl>,
        vcpu_handles: &[(JoinHandle<()>, mpsc::Sender<VcpuControl>)],
        force_s2idle: bool,
        guest_suspended_cvar: Arc<(Mutex<bool>, Condvar)>,
    ) -> VmResponse {
        match *self {
            VmRequest::Exit => {
                *run_mode = Some(VmRunMode::Exiting);
                VmResponse::Ok
            }
            VmRequest::Powerbtn => {
                if let Some(pm) = pm {
                    pm.lock().pwrbtn_evt();
                    VmResponse::Ok
                } else {
                    error!("{:#?} not supported", *self);
                    VmResponse::Err(SysError::new(ENOTSUP))
                }
            }
            VmRequest::Sleepbtn => {
                if let Some(pm) = pm {
                    pm.lock().slpbtn_evt();
                    VmResponse::Ok
                } else {
                    error!("{:#?} not supported", *self);
                    VmResponse::Err(SysError::new(ENOTSUP))
                }
            }
            VmRequest::Suspend => {
                if force_s2idle {
                    generate_sleep_button_event(pm, &guest_suspended_cvar);
                }

                *run_mode = Some(VmRunMode::Suspending);
                VmResponse::Ok
            }
            VmRequest::Resume => {
                *run_mode = Some(VmRunMode::Running);

                if force_s2idle {
                    // During resume also emulate powerbtn event which will allow to wakeup fully
                    // suspended guest.
                    if let Some(pm) = pm {
                        pm.lock().pwrbtn_evt();
                    } else {
                        error!("triggering power btn during resume not supported");
                        return VmResponse::Err(SysError::new(ENOTSUP));
                    }
                }

                VmResponse::Ok
            }
            VmRequest::Gpe(gpe) => {
                if pm.is_some() {
                    pm.as_ref().unwrap().lock().gpe_evt(gpe);
                    VmResponse::Ok
                } else {
                    error!("{:#?} not supported", *self);
                    VmResponse::Err(SysError::new(ENOTSUP))
                }
            }
            VmRequest::MakeRT => {
                for (handle, channel) in vcpu_handles {
                    if let Err(e) = channel.send(VcpuControl::MakeRT) {
                        error!("failed to send MakeRT: {}", e);
                    }
                    let _ = handle.kill(SIGRTMIN() + 0);
                }
                VmResponse::Ok
            }
            VmRequest::BalloonCommand(BalloonControlCommand::Adjust { num_bytes }) => {
                if let Some(balloon_host_tube) = balloon_host_tube {
                    match balloon_host_tube.send(&BalloonTubeCommand::Adjust {
                        num_bytes,
                        allow_failure: false,
                    }) {
                        Ok(_) => VmResponse::Ok,
                        Err(_) => VmResponse::Err(SysError::last()),
                    }
                } else {
                    VmResponse::Err(SysError::new(ENOTSUP))
                }
            }
            VmRequest::BalloonCommand(BalloonControlCommand::Stats) => {
                if let Some(balloon_host_tube) = balloon_host_tube {
                    // NB: There are a few reasons stale balloon stats could be left
                    // in balloon_host_tube:
                    //  - the send succeeds, but the recv fails because the device
                    //      is not ready yet. So when the device is ready, there are
                    //      extra stats requests queued.
                    //  - the send succeed, but the recv times out. When the device
                    //      does return the stats, there will be no consumer.
                    //
                    // To guard against this, add an `id` to the stats request. If
                    // the id returned to us doesn't match, we keep trying to read
                    // until it does.
                    *balloon_stats_id = (*balloon_stats_id).wrapping_add(1);
                    let sent_id = *balloon_stats_id;
                    match balloon_host_tube.send(&BalloonTubeCommand::Stats { id: sent_id }) {
                        Ok(_) => {
                            loop {
                                match balloon_host_tube.recv() {
                                    Ok(BalloonTubeResult::Stats {
                                        stats,
                                        balloon_actual,
                                        id,
                                    }) => {
                                        if sent_id != id {
                                            // Keep trying to get the fresh stats.
                                            continue;
                                        }
                                        break VmResponse::BalloonStats {
                                            stats,
                                            balloon_actual,
                                        };
                                    }
                                    Err(e) => {
                                        error!("balloon socket recv failed: {}", e);
                                        break VmResponse::Err(SysError::last());
                                    }
                                    Ok(BalloonTubeResult::Adjusted { .. }) => {
                                        unreachable!("unexpected adjusted response")
                                    }
                                }
                            }
                        }
                        Err(_) => VmResponse::Err(SysError::last()),
                    }
                } else {
                    VmResponse::Err(SysError::new(ENOTSUP))
                }
            }
            VmRequest::DiskCommand {
                disk_index,
                ref command,
            } => {
                // Forward the request to the block device process via its control socket.
                if let Some(sock) = disk_host_tubes.get(disk_index) {
                    if let Err(e) = sock.send(command) {
                        error!("disk socket send failed: {}", e);
                        VmResponse::Err(SysError::new(EINVAL))
                    } else {
                        match sock.recv() {
                            Ok(DiskControlResult::Ok) => VmResponse::Ok,
                            Ok(DiskControlResult::Err(e)) => VmResponse::Err(e),
                            Err(e) => {
                                error!("disk socket recv failed: {}", e);
                                VmResponse::Err(SysError::new(EINVAL))
                            }
                        }
                    }
                } else {
                    VmResponse::Err(SysError::new(ENODEV))
                }
            }
            VmRequest::UsbCommand(ref cmd) => {
                let usb_control_tube = match usb_control_tube {
                    Some(t) => t,
                    None => {
                        error!("attempted to execute USB request without control tube");
                        return VmResponse::Err(SysError::new(ENODEV));
                    }
                };
                let res = usb_control_tube.send(cmd);
                if let Err(e) = res {
                    error!("fail to send command to usb control socket: {}", e);
                    return VmResponse::Err(SysError::new(EIO));
                }
                match usb_control_tube.recv() {
                    Ok(response) => VmResponse::UsbResponse(response),
                    Err(e) => {
                        error!("fail to recv command from usb control socket: {}", e);
                        VmResponse::Err(SysError::new(EIO))
                    }
                }
            }
            VmRequest::BatCommand(type_, ref cmd) => {
                match bat_control {
                    Some(battery) => {
                        if battery.type_ != type_ {
                            error!("ignored battery command due to battery type: expected {:?}, got {:?}", battery.type_, type_);
                            return VmResponse::Err(SysError::new(EINVAL));
                        }

                        let res = battery.control_tube.send(cmd);
                        if let Err(e) = res {
                            error!("fail to send command to bat control socket: {}", e);
                            return VmResponse::Err(SysError::new(EIO));
                        }

                        match battery.control_tube.recv() {
                            Ok(response) => VmResponse::BatResponse(response),
                            Err(e) => {
                                error!("fail to recv command from bat control socket: {}", e);
                                VmResponse::Err(SysError::new(EIO))
                            }
                        }
                    }
                    None => VmResponse::BatResponse(BatControlResult::NoBatDevice),
                }
            }
            VmRequest::VfioCommand {
                vfio_path: _,
                add: _,
                hp_interrupt: _,
            } => VmResponse::Ok,
        }
    }
}

/// Indication of success or failure of a `VmRequest`.
///
/// Success is usually indicated `VmResponse::Ok` unless there is data associated with the response.
#[derive(Serialize, Deserialize, Debug)]
pub enum VmResponse {
    /// Indicates the request was executed successfully.
    Ok,
    /// Indicates the request encountered some error during execution.
    Err(SysError),
    /// The request to register memory into guest address space was successfully done at page frame
    /// number `pfn` and memory slot number `slot`.
    RegisterMemory { pfn: u64, slot: u32 },
    /// The request to allocate and register GPU memory into guest address space was successfully
    /// done at page frame number `pfn` and memory slot number `slot` for buffer with `desc`.
    AllocateAndRegisterGpuMemory {
        descriptor: SafeDescriptor,
        pfn: u64,
        slot: u32,
        desc: GpuMemoryDesc,
    },
    /// Results of balloon control commands.
    BalloonStats {
        stats: BalloonStats,
        balloon_actual: u64,
    },
    /// Results of usb control commands.
    UsbResponse(UsbControlResult),
    /// Results of battery control commands.
    BatResponse(BatControlResult),
}

impl Display for VmResponse {
    fn fmt(&self, f: &mut fmt::Formatter) -> fmt::Result {
        use self::VmResponse::*;

        match self {
            Ok => write!(f, "ok"),
            Err(e) => write!(f, "error: {}", e),
            RegisterMemory { pfn, slot } => write!(
                f,
                "memory registered to page frame number {:#x} and memory slot {}",
                pfn, slot
            ),
            AllocateAndRegisterGpuMemory { pfn, slot, .. } => write!(
                f,
                "gpu memory allocated and registered to page frame number {:#x} and memory slot {}",
                pfn, slot
            ),
            VmResponse::BalloonStats {
                stats,
                balloon_actual,
            } => {
                write!(
                    f,
                    "stats: {}\nballoon_actual: {}",
                    serde_json::to_string_pretty(&stats)
                        .unwrap_or_else(|_| "invalid_response".to_string()),
                    balloon_actual
                )
            }
            UsbResponse(result) => write!(f, "usb control request get result {:?}", result),
            BatResponse(result) => write!(f, "{}", result),
        }
    }
}

#[sorted]
#[derive(Error, Debug)]
pub enum VirtioIOMMUVfioError {
    #[error("socket failed")]
    SocketFailed,
    #[error("unexpected response: {0}")]
    UnexpectedResponse(VirtioIOMMUResponse),
    #[error("unknown command: `{0}`")]
    UnknownCommand(String),
    #[error("{0}")]
    VfioControl(VirtioIOMMUVfioResult),
}

#[derive(Serialize, Deserialize, Debug)]
pub enum VirtioIOMMUVfioCommand {
    // Add the vfio device attached to virtio-iommu.
    VfioDeviceAdd {
        endpoint_addr: u32,
        #[serde(with = "with_as_descriptor")]
        container: File,
    },
    // Delete the vfio device attached to virtio-iommu.
    VfioDeviceDel {
        endpoint_addr: u32,
    },
}

#[derive(Serialize, Deserialize, Debug)]
pub enum VirtioIOMMUVfioResult {
    Ok,
    NotInPCIRanges,
    NoAvailableContainer,
    NoSuchDevice,
}

impl Display for VirtioIOMMUVfioResult {
    fn fmt(&self, f: &mut fmt::Formatter) -> fmt::Result {
        use self::VirtioIOMMUVfioResult::*;

        match self {
            Ok => write!(f, "successfully"),
            NotInPCIRanges => write!(f, "not in the pci ranges of virtio-iommu"),
            NoAvailableContainer => write!(f, "no available vfio container"),
            NoSuchDevice => write!(f, "no such a vfio device"),
        }
    }
}

/// A request to the virtio-iommu process to perform some operations.
///
/// Unless otherwise noted, each request should expect a `VirtioIOMMUResponse::Ok` to be received on
/// success.
#[derive(Serialize, Deserialize, Debug)]
pub enum VirtioIOMMURequest {
    /// Command for vfio related operations.
    VfioCommand(VirtioIOMMUVfioCommand),
}

/// Indication of success or failure of a `VirtioIOMMURequest`.
///
/// Success is usually indicated `VirtioIOMMUResponse::Ok` unless there is data associated with the
/// response.
#[derive(Serialize, Deserialize, Debug)]
pub enum VirtioIOMMUResponse {
    /// Indicates the request was executed successfully.
    Ok,
    /// Indicates the request encountered some error during execution.
    Err(SysError),
    /// Results for Vfio commands.
    VfioResponse(VirtioIOMMUVfioResult),
}

impl Display for VirtioIOMMUResponse {
    fn fmt(&self, f: &mut fmt::Formatter) -> fmt::Result {
        use self::VirtioIOMMUResponse::*;
        match self {
            Ok => write!(f, "ok"),
            Err(e) => write!(f, "error: {}", e),
            VfioResponse(result) => write!(
                f,
                "The vfio-related virtio-iommu request got result: {:?}",
                result
            ),
        }
    }
}

/// Send VirtioIOMMURequest without waiting for the response
pub fn virtio_iommu_request_async(
    iommu_control_tube: &Tube,
    req: &VirtioIOMMURequest,
) -> VirtioIOMMUResponse {
    match iommu_control_tube.send(&req) {
        Ok(_) => VirtioIOMMUResponse::Ok,
        Err(e) => {
            error!("virtio-iommu socket send failed: {:?}", e);
            VirtioIOMMUResponse::Err(SysError::last())
        }
    }
}

pub type VirtioIOMMURequestResult = std::result::Result<VirtioIOMMUResponse, ()>;

/// Send VirtioIOMMURequest and wait to get the response
pub fn virtio_iommu_request(
    iommu_control_tube: &Tube,
    req: &VirtioIOMMURequest,
) -> VirtioIOMMURequestResult {
    let response = match virtio_iommu_request_async(iommu_control_tube, req) {
        VirtioIOMMUResponse::Ok => match iommu_control_tube.recv() {
            Ok(response) => response,
            Err(e) => {
                error!("virtio-iommu socket recv failed: {:?}", e);
                VirtioIOMMUResponse::Err(SysError::last())
            }
        },
        resp => resp,
    };
    Ok(response)
}<|MERGE_RESOLUTION|>--- conflicted
+++ resolved
@@ -36,17 +36,10 @@
 use balloon_control::{BalloonTubeCommand, BalloonTubeResult};
 
 use base::{
-<<<<<<< HEAD
-    error, with_as_descriptor, AsRawDescriptor, Error as SysError, Event, ExternalMapping,
-    FromRawDescriptor, IntoRawDescriptor, Killable, MappedRegion, MemoryMappingArena,
-    MemoryMappingBuilder, MemoryMappingBuilderUnix, MmapError, Protection, Result, SafeDescriptor,
-    SharedMemory, Tube, SIGRTMIN,
-=======
-    error, info, trace, warn, with_as_descriptor, AsRawDescriptor, Error as SysError, Event,
+    error, info, warn, with_as_descriptor, AsRawDescriptor, Error as SysError, Event,
     ExternalMapping, FromRawDescriptor, IntoRawDescriptor, Killable, MappedRegion,
     MemoryMappingArena, MemoryMappingBuilder, MemoryMappingBuilderUnix, MmapError, Protection,
     Result, SafeDescriptor, SharedMemory, Tube, SIGRTMIN,
->>>>>>> f66af4f3
 };
 use hypervisor::{IrqRoute, IrqSource, Vm};
 use resources::{Alloc, MmioType, SystemAllocator};
