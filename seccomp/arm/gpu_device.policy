--- conflicted
+++ resolved
@@ -4,8 +4,5 @@
 
 @include /usr/share/policy/crosvm/gpu_common.policy
 
-<<<<<<< HEAD
-=======
 socket: arg0 == AF_UNIX && arg1 == SOCK_STREAM|SOCK_CLOEXEC && arg2 == 0
->>>>>>> ee2d61de
 clone: arg0 & CLONE_THREAD