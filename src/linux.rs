// Copyright 2017 The Chromium OS Authors. All rights reserved.
// Use of this source code is governed by a BSD-style license that can be
// found in the LICENSE file.

use std::cmp::Reverse;
use std::collections::BTreeMap;
use std::convert::TryFrom;
#[cfg(feature = "gpu")]
use std::env;
use std::fs::{File, OpenOptions};
use std::io::stdin;
use std::iter;
use std::mem;
use std::net::Ipv4Addr;
use std::os::unix::{io::FromRawFd, net::UnixStream, prelude::OpenOptionsExt};
use std::path::{Path, PathBuf};
use std::str;
use std::sync::{mpsc, Arc, Barrier};
use std::time::Duration;

use std::thread;
use std::thread::JoinHandle;

use libc::{self, c_int, gid_t, uid_t};

use acpi_tables::sdt::SDT;

use anyhow::{anyhow, bail, Context, Result};
use base::net::{UnixSeqpacket, UnixSeqpacketListener, UnlinkUnixSeqpacketListener};
use base::*;
use devices::serial_device::{SerialHardware, SerialParameters};
use devices::vfio::{VfioCommonSetup, VfioCommonTrait};
#[cfg(feature = "audio_cras")]
use devices::virtio::snd::cras_backend::Parameters as CrasSndParameters;
#[cfg(feature = "audio")]
use devices::virtio::vhost::user::vmm::Snd as VhostUserSnd;
use devices::virtio::vhost::user::vmm::{
    Block as VhostUserBlock, Console as VhostUserConsole, Fs as VhostUserFs,
    Mac80211Hwsim as VhostUserMac80211Hwsim, Net as VhostUserNet, Vsock as VhostUserVsock,
    Wl as VhostUserWl,
};
#[cfg(any(feature = "video-decoder", feature = "video-encoder"))]
use devices::virtio::VideoBackendType;
use devices::virtio::{self, Console, VirtioDevice};
#[cfg(feature = "gpu")]
use devices::virtio::{
    gpu::{GpuRenderServerParameters, DEFAULT_DISPLAY_HEIGHT, DEFAULT_DISPLAY_WIDTH},
    vhost::user::vmm::Gpu as VhostUserGpu,
    EventDevice,
};
#[cfg(feature = "audio")]
use devices::Ac97Dev;
use devices::ProtectionType;
use devices::{
    self, BusDeviceObj, HostHotPlugKey, HotPlugBus, IrqChip, IrqEventIndex, KvmKernelIrqChip,
    PciAddress, PciBridge, PciDevice, PcieRootPort, StubPciDevice, VcpuRunState, VfioContainer,
    VfioDevice, VfioPciDevice, VfioPlatformDevice, VirtioPciDevice,
};
#[cfg(feature = "usb")]
use devices::{HostBackendDeviceProvider, XhciController};
use hypervisor::kvm::{Kvm, KvmVcpu, KvmVm};
use hypervisor::{HypervisorCap, Vcpu, VcpuExit, VcpuRunHandle, Vm, VmCap};
use minijail::{self, Minijail};
use net_util::{MacAddress, Tap};
use resources::{Alloc, MmioType, SystemAllocator};
use rutabaga_gfx::RutabagaGralloc;
use sync::Mutex;
use vm_control::*;
use vm_memory::{GuestAddress, GuestMemory, MemoryPolicy};

#[cfg(all(target_arch = "x86_64", feature = "gdb"))]
use crate::gdb::{gdb_thread, GdbStub};
use crate::{
    Config, DiskOption, Executable, SharedDir, SharedDirKind, TouchDeviceOption, VfioType,
    VhostUserFsOption, VhostUserOption, VhostUserWlOption, VhostVsockDeviceParameter,
};
use arch::{
    self, LinuxArch, RunnableLinuxVm, VcpuAffinity, VirtioDeviceStub, VmComponents, VmImage,
};

#[cfg(any(target_arch = "arm", target_arch = "aarch64"))]
use {
    aarch64::AArch64 as Arch,
    devices::IrqChipAArch64 as IrqChipArch,
    hypervisor::{VcpuAArch64 as VcpuArch, VmAArch64 as VmArch},
};
#[cfg(any(target_arch = "x86", target_arch = "x86_64"))]
use {
    devices::{IrqChipX86_64 as IrqChipArch, KvmSplitIrqChip},
    hypervisor::{VcpuX86_64 as VcpuArch, VmX86_64 as VmArch},
    x86_64::X8664arch as Arch,
};

enum TaggedControlTube {
    Fs(Tube),
    Vm(Tube),
    VmMemory(Tube),
    VmIrq(Tube),
    VmMsync(Tube),
}

impl AsRef<Tube> for TaggedControlTube {
    fn as_ref(&self) -> &Tube {
        use self::TaggedControlTube::*;
        match &self {
            Fs(tube) | Vm(tube) | VmMemory(tube) | VmIrq(tube) | VmMsync(tube) => tube,
        }
    }
}

impl AsRawDescriptor for TaggedControlTube {
    fn as_raw_descriptor(&self) -> RawDescriptor {
        self.as_ref().as_raw_descriptor()
    }
}

struct SandboxConfig<'a> {
    limit_caps: bool,
    log_failures: bool,
    seccomp_policy: &'a Path,
    uid_map: Option<&'a str>,
    gid_map: Option<&'a str>,
}

fn create_base_minijail(
    root: &Path,
    r_limit: Option<u64>,
    config: Option<&SandboxConfig>,
) -> Result<Minijail> {
    // All child jails run in a new user namespace without any users mapped,
    // they run as nobody unless otherwise configured.
    let mut j = Minijail::new().context("failed to jail device")?;

    if let Some(config) = config {
        j.namespace_pids();
        j.namespace_user();
        j.namespace_user_disable_setgroups();
        if config.limit_caps {
            // Don't need any capabilities.
            j.use_caps(0);
        }
        if let Some(uid_map) = config.uid_map {
            j.uidmap(uid_map).context("error setting UID map")?;
        }
        if let Some(gid_map) = config.gid_map {
            j.gidmap(gid_map).context("error setting GID map")?;
        }
        // Run in a new mount namespace.
        j.namespace_vfs();

        // Run in an empty network namespace.
        j.namespace_net();

        // Don't allow the device to gain new privileges.
        j.no_new_privs();

        // By default we'll prioritize using the pre-compiled .bpf over the .policy
        // file (the .bpf is expected to be compiled using "trap" as the failure
        // behavior instead of the default "kill" behavior).
        // Refer to the code comment for the "seccomp-log-failures"
        // command-line parameter for an explanation about why the |log_failures|
        // flag forces the use of .policy files (and the build-time alternative to
        // this run-time flag).
        let bpf_policy_file = config.seccomp_policy.with_extension("bpf");
        if bpf_policy_file.exists() && !config.log_failures {
            j.parse_seccomp_program(&bpf_policy_file)
                .context("failed to parse precompiled seccomp policy")?;
        } else {
            // Use TSYNC only for the side effect of it using SECCOMP_RET_TRAP,
            // which will correctly kill the entire device process if a worker
            // thread commits a seccomp violation.
            j.set_seccomp_filter_tsync();
            if config.log_failures {
                j.log_seccomp_filter_failures();
            }
            j.parse_seccomp_filters(&config.seccomp_policy.with_extension("policy"))
                .context("failed to parse seccomp policy")?;
        }
        j.use_seccomp_filter();
        // Don't do init setup.
        j.run_as_init();
    }

    // Only pivot_root if we are not re-using the current root directory.
    if root != Path::new("/") {
        // It's safe to call `namespace_vfs` multiple times.
        j.namespace_vfs();
        j.enter_pivot_root(root)
            .context("failed to pivot root device")?;
    }

    // Most devices don't need to open many fds.
    let limit = if let Some(r) = r_limit { r } else { 1024u64 };
    j.set_rlimit(libc::RLIMIT_NOFILE as i32, limit, limit)
        .context("error setting max open files")?;

    Ok(j)
}

fn simple_jail(cfg: &Config, policy: &str) -> Result<Option<Minijail>> {
    if cfg.sandbox {
        let pivot_root: &str = option_env!("DEFAULT_PIVOT_ROOT").unwrap_or("/var/empty");
        // A directory for a jailed device's pivot root.
        let root_path = Path::new(pivot_root);
        if !root_path.exists() {
            bail!("{} doesn't exist, can't jail devices", pivot_root);
        }
        let policy_path: PathBuf = cfg.seccomp_policy_dir.join(policy);
        let config = SandboxConfig {
            limit_caps: true,
            log_failures: cfg.seccomp_log_failures,
            seccomp_policy: &policy_path,
            uid_map: None,
            gid_map: None,
        };
        Ok(Some(create_base_minijail(root_path, None, Some(&config))?))
    } else {
        Ok(None)
    }
}

type DeviceResult<T = VirtioDeviceStub> = Result<T>;

fn create_block_device(cfg: &Config, disk: &DiskOption, disk_device_tube: Tube) -> DeviceResult {
    let raw_image: File = open_file(&disk.path, disk.read_only, disk.o_direct)
        .with_context(|| format!("failed to load disk image {}", disk.path.display()))?;
    // Lock the disk image to prevent other crosvm instances from using it.
    let lock_op = if disk.read_only {
        FlockOperation::LockShared
    } else {
        FlockOperation::LockExclusive
    };
    flock(&raw_image, lock_op, true).context("failed to lock disk image")?;

    info!("Trying to attach block device: {}", disk.path.display());
    let dev = if disk::async_ok(&raw_image).context("failed to check disk async_ok")? {
        let async_file = disk::create_async_disk_file(raw_image)
            .context("failed to create async virtual disk")?;
        Box::new(
            virtio::BlockAsync::new(
                virtio::base_features(cfg.protected_vm),
                async_file,
                disk.read_only,
                disk.sparse,
                disk.block_size,
                disk.id,
                Some(disk_device_tube),
            )
            .context("failed to create block device")?,
        ) as Box<dyn VirtioDevice>
    } else {
        let disk_file = disk::create_disk_file(raw_image, disk::MAX_NESTING_DEPTH)
            .context("failed to create virtual disk")?;
        Box::new(
            virtio::Block::new(
                virtio::base_features(cfg.protected_vm),
                disk_file,
                disk.read_only,
                disk.sparse,
                disk.block_size,
                disk.id,
                Some(disk_device_tube),
            )
            .context("failed to create block device")?,
        ) as Box<dyn VirtioDevice>
    };

    Ok(VirtioDeviceStub {
        dev,
        jail: simple_jail(cfg, "block_device")?,
    })
}

fn create_vhost_user_block_device(cfg: &Config, opt: &VhostUserOption) -> DeviceResult {
    let dev = VhostUserBlock::new(virtio::base_features(cfg.protected_vm), &opt.socket)
        .context("failed to set up vhost-user block device")?;

    Ok(VirtioDeviceStub {
        dev: Box::new(dev),
        // no sandbox here because virtqueue handling is exported to a different process.
        jail: None,
    })
}

fn create_vhost_user_console_device(cfg: &Config, opt: &VhostUserOption) -> DeviceResult {
    let dev = VhostUserConsole::new(virtio::base_features(cfg.protected_vm), &opt.socket)
        .context("failed to set up vhost-user console device")?;

    Ok(VirtioDeviceStub {
        dev: Box::new(dev),
        // no sandbox here because virtqueue handling is exported to a different process.
        jail: None,
    })
}

fn create_vhost_user_fs_device(cfg: &Config, option: &VhostUserFsOption) -> DeviceResult {
    let dev = VhostUserFs::new(
        virtio::base_features(cfg.protected_vm),
        &option.socket,
        &option.tag,
    )
    .context("failed to set up vhost-user fs device")?;

    Ok(VirtioDeviceStub {
        dev: Box::new(dev),
        // no sandbox here because virtqueue handling is exported to a different process.
        jail: None,
    })
}

fn create_vhost_user_mac80211_hwsim_device(cfg: &Config, opt: &VhostUserOption) -> DeviceResult {
    let dev = VhostUserMac80211Hwsim::new(virtio::base_features(cfg.protected_vm), &opt.socket)
        .context("failed to set up vhost-user mac80211_hwsim device")?;

    Ok(VirtioDeviceStub {
        dev: Box::new(dev),
        // no sandbox here because virtqueue handling is exported to a different process.
        jail: None,
    })
}

#[cfg(feature = "audio")]
fn create_vhost_user_snd_device(cfg: &Config, option: &VhostUserOption) -> DeviceResult {
    let dev = VhostUserSnd::new(virtio::base_features(cfg.protected_vm), &option.socket)
        .context("failed to set up vhost-user snd device")?;

    Ok(VirtioDeviceStub {
        dev: Box::new(dev),
        // no sandbox here because virtqueue handling is exported to a different process.
        jail: None,
    })
}

fn create_rng_device(cfg: &Config) -> DeviceResult {
    let dev = virtio::Rng::new(virtio::base_features(cfg.protected_vm))
        .context("failed to set up rng")?;

    Ok(VirtioDeviceStub {
        dev: Box::new(dev),
        jail: simple_jail(cfg, "rng_device")?,
    })
}

#[cfg(feature = "audio_cras")]
fn create_cras_snd_device(cfg: &Config, cras_snd: CrasSndParameters) -> DeviceResult {
    let dev = virtio::snd::cras_backend::VirtioSndCras::new(
        virtio::base_features(cfg.protected_vm),
        cras_snd,
    )
    .context("failed to create cras sound device")?;

    let jail = match simple_jail(&cfg, "cras_snd_device")? {
        Some(mut jail) => {
            // Create a tmpfs in the device's root directory for cras_snd_device.
            // The size is 20*1024, or 20 KB.
            jail.mount_with_data(
                Path::new("none"),
                Path::new("/"),
                "tmpfs",
                (libc::MS_NOSUID | libc::MS_NODEV | libc::MS_NOEXEC) as usize,
                "size=20480",
            )?;

            let run_cras_path = Path::new("/run/cras");
            jail.mount_bind(run_cras_path, run_cras_path, true)?;

            add_current_user_to_jail(&mut jail)?;

            Some(jail)
        }
        None => None,
    };

    Ok(VirtioDeviceStub {
        dev: Box::new(dev),
        jail,
    })
}

#[cfg(feature = "tpm")]
fn create_tpm_device(cfg: &Config) -> DeviceResult {
    use std::ffi::CString;
    use std::fs;
    use std::process;

    let tpm_storage: PathBuf;
    let mut tpm_jail = simple_jail(cfg, "tpm_device")?;

    match &mut tpm_jail {
        Some(jail) => {
            // Create a tmpfs in the device's root directory for tpm
            // simulator storage. The size is 20*1024, or 20 KB.
            jail.mount_with_data(
                Path::new("none"),
                Path::new("/"),
                "tmpfs",
                (libc::MS_NOSUID | libc::MS_NODEV | libc::MS_NOEXEC) as usize,
                "size=20480",
            )?;

            let crosvm_ids = add_current_user_to_jail(jail)?;

            let pid = process::id();
            let tpm_pid_dir = format!("/run/vm/tpm.{}", pid);
            tpm_storage = Path::new(&tpm_pid_dir).to_owned();
            fs::create_dir_all(&tpm_storage).with_context(|| {
                format!("failed to create tpm storage dir {}", tpm_storage.display())
            })?;
            let tpm_pid_dir_c = CString::new(tpm_pid_dir).expect("no nul bytes");
            chown(&tpm_pid_dir_c, crosvm_ids.uid, crosvm_ids.gid)
                .context("failed to chown tpm storage")?;

            jail.mount_bind(&tpm_storage, &tpm_storage, true)?;
        }
        None => {
            // Path used inside cros_sdk which does not have /run/vm.
            tpm_storage = Path::new("/tmp/tpm-simulator").to_owned();
        }
    }

    let dev = virtio::Tpm::new(tpm_storage);

    Ok(VirtioDeviceStub {
        dev: Box::new(dev),
        jail: tpm_jail,
    })
}

fn create_single_touch_device(
    cfg: &Config,
    single_touch_spec: &TouchDeviceOption,
    idx: u32,
) -> DeviceResult {
    let socket = single_touch_spec
        .get_path()
        .into_unix_stream()
        .map_err(|e| {
            error!("failed configuring virtio single touch: {:?}", e);
            e
        })?;

    let (width, height) = single_touch_spec.get_size();
    let dev = virtio::new_single_touch(
        idx,
        socket,
        width,
        height,
        virtio::base_features(cfg.protected_vm),
    )
    .context("failed to set up input device")?;
    Ok(VirtioDeviceStub {
        dev: Box::new(dev),
        jail: simple_jail(cfg, "input_device")?,
    })
}

fn create_multi_touch_device(
    cfg: &Config,
    multi_touch_spec: &TouchDeviceOption,
    idx: u32,
) -> DeviceResult {
    let socket = multi_touch_spec
        .get_path()
        .into_unix_stream()
        .map_err(|e| {
            error!("failed configuring virtio multi touch: {:?}", e);
            e
        })?;

    let (width, height) = multi_touch_spec.get_size();
    let dev = virtio::new_multi_touch(
        idx,
        socket,
        width,
        height,
        virtio::base_features(cfg.protected_vm),
    )
    .context("failed to set up input device")?;

    Ok(VirtioDeviceStub {
        dev: Box::new(dev),
        jail: simple_jail(cfg, "input_device")?,
    })
}

fn create_trackpad_device(
    cfg: &Config,
    trackpad_spec: &TouchDeviceOption,
    idx: u32,
) -> DeviceResult {
    let socket = trackpad_spec.get_path().into_unix_stream().map_err(|e| {
        error!("failed configuring virtio trackpad: {:#}", e);
        e
    })?;

    let (width, height) = trackpad_spec.get_size();
    let dev = virtio::new_trackpad(
        idx,
        socket,
        width,
        height,
        virtio::base_features(cfg.protected_vm),
    )
    .context("failed to set up input device")?;

    Ok(VirtioDeviceStub {
        dev: Box::new(dev),
        jail: simple_jail(cfg, "input_device")?,
    })
}

fn create_mouse_device<T: IntoUnixStream>(cfg: &Config, mouse_socket: T, idx: u32) -> DeviceResult {
    let socket = mouse_socket.into_unix_stream().map_err(|e| {
        error!("failed configuring virtio mouse: {:#}", e);
        e
    })?;

    let dev = virtio::new_mouse(idx, socket, virtio::base_features(cfg.protected_vm))
        .context("failed to set up input device")?;

    Ok(VirtioDeviceStub {
        dev: Box::new(dev),
        jail: simple_jail(cfg, "input_device")?,
    })
}

fn create_keyboard_device<T: IntoUnixStream>(
    cfg: &Config,
    keyboard_socket: T,
    idx: u32,
) -> DeviceResult {
    let socket = keyboard_socket.into_unix_stream().map_err(|e| {
        error!("failed configuring virtio keyboard: {:#}", e);
        e
    })?;

    let dev = virtio::new_keyboard(idx, socket, virtio::base_features(cfg.protected_vm))
        .context("failed to set up input device")?;

    Ok(VirtioDeviceStub {
        dev: Box::new(dev),
        jail: simple_jail(cfg, "input_device")?,
    })
}

fn create_switches_device<T: IntoUnixStream>(
    cfg: &Config,
    switches_socket: T,
    idx: u32,
) -> DeviceResult {
    let socket = switches_socket.into_unix_stream().map_err(|e| {
        error!("failed configuring virtio switches: {:#}", e);
        e
    })?;

    let dev = virtio::new_switches(idx, socket, virtio::base_features(cfg.protected_vm))
        .context("failed to set up input device")?;

    Ok(VirtioDeviceStub {
        dev: Box::new(dev),
        jail: simple_jail(cfg, "input_device")?,
    })
}

fn create_vinput_device(cfg: &Config, dev_path: &Path) -> DeviceResult {
    let dev_file = OpenOptions::new()
        .read(true)
        .write(true)
        .open(dev_path)
        .with_context(|| format!("failed to open vinput device {}", dev_path.display()))?;

    let dev = virtio::new_evdev(dev_file, virtio::base_features(cfg.protected_vm))
        .context("failed to set up input device")?;

    Ok(VirtioDeviceStub {
        dev: Box::new(dev),
        jail: simple_jail(cfg, "input_device")?,
    })
}

fn create_balloon_device(cfg: &Config, tube: Tube) -> DeviceResult {
    let dev = virtio::Balloon::new(virtio::base_features(cfg.protected_vm), tube)
        .context("failed to create balloon")?;

    Ok(VirtioDeviceStub {
        dev: Box::new(dev),
        jail: simple_jail(cfg, "balloon_device")?,
    })
}

/// Generic method for creating a network device. `create_device` is a closure that takes the virtio
/// features and number of queue pairs as parameters, and is responsible for creating the device
/// itself.
fn create_net_device<F, T>(cfg: &Config, policy: &str, create_device: F) -> DeviceResult
where
    F: Fn(u64, u16) -> Result<T>,
    T: VirtioDevice + 'static,
{
    let mut vq_pairs = cfg.net_vq_pairs.unwrap_or(1);
    let vcpu_count = cfg.vcpu_count.unwrap_or(1);
    if vcpu_count < vq_pairs as usize {
        warn!("the number of net vq pairs must not exceed the vcpu count, falling back to single queue mode");
        vq_pairs = 1;
    }
    let features = virtio::base_features(cfg.protected_vm);

    let dev = create_device(features, vq_pairs)?;

    Ok(VirtioDeviceStub {
        dev: Box::new(dev) as Box<dyn VirtioDevice>,
        jail: simple_jail(cfg, policy)?,
    })
}

/// Returns a network device created from a new TAP interface configured with `host_ip`, `netmask`,
/// and `mac_address`.
fn create_net_device_from_config(
    cfg: &Config,
    host_ip: Ipv4Addr,
    netmask: Ipv4Addr,
    mac_address: MacAddress,
) -> DeviceResult {
    let policy = if cfg.vhost_net {
        "vhost_net_device"
    } else {
        "net_device"
    };

    if cfg.vhost_net {
        create_net_device(cfg, policy, |features, _vq_pairs| {
            virtio::vhost::Net::<Tap, vhost::Net<Tap>>::new(
                &cfg.vhost_net_device_path,
                features,
                host_ip,
                netmask,
                mac_address,
            )
            .context("failed to set up vhost networking")
        })
    } else {
        create_net_device(cfg, policy, |features, vq_pairs| {
            virtio::Net::<Tap>::new(features, host_ip, netmask, mac_address, vq_pairs)
                .context("failed to create virtio network device")
        })
    }
}

/// Returns a network device from a file descriptor to a configured TAP interface.
fn create_tap_net_device_from_fd(cfg: &Config, tap_fd: RawDescriptor) -> DeviceResult {
    create_net_device(cfg, "net_device", |features, vq_pairs| {
        // Safe because we ensure that we get a unique handle to the fd.
        let tap = unsafe {
            Tap::from_raw_descriptor(
                validate_raw_descriptor(tap_fd).context("failed to validate tap descriptor")?,
            )
            .context("failed to create tap device")?
        };

        virtio::Net::from(features, tap, vq_pairs).context("failed to create tap net device")
    })
}

/// Returns a network device created by opening the persistent, configured TAP interface `tap_name`.
fn create_tap_net_device_from_name(cfg: &Config, tap_name: &[u8]) -> DeviceResult {
    create_net_device(cfg, "net_device", |features, vq_pairs| {
        virtio::Net::<Tap>::new_from_name(features, tap_name, vq_pairs)
            .context("failed to create configured virtio network device")
    })
}

fn create_vhost_user_net_device(cfg: &Config, opt: &VhostUserOption) -> DeviceResult {
    let dev = VhostUserNet::new(virtio::base_features(cfg.protected_vm), &opt.socket)
        .context("failed to set up vhost-user net device")?;

    Ok(VirtioDeviceStub {
        dev: Box::new(dev),
        // no sandbox here because virtqueue handling is exported to a different process.
        jail: None,
    })
}

fn create_vhost_user_vsock_device(cfg: &Config, opt: &VhostUserOption) -> DeviceResult {
    let dev = VhostUserVsock::new(virtio::base_features(cfg.protected_vm), &opt.socket)
        .context("failed to set up vhost-user vsock device")?;

    Ok(VirtioDeviceStub {
        dev: Box::new(dev),
        // no sandbox here because virtqueue handling is exported to a different process.
        jail: None,
    })
}

fn create_vhost_user_wl_device(cfg: &Config, opt: &VhostUserWlOption) -> DeviceResult {
    // The crosvm wl device expects us to connect the tube before it will accept a vhost-user
    // connection.
    let dev = VhostUserWl::new(virtio::base_features(cfg.protected_vm), &opt.socket)
        .context("failed to set up vhost-user wl device")?;

    Ok(VirtioDeviceStub {
        dev: Box::new(dev),
        // no sandbox here because virtqueue handling is exported to a different process.
        jail: None,
    })
}

#[cfg(feature = "gpu")]
fn create_vhost_user_gpu_device(
    cfg: &Config,
    opt: &VhostUserOption,
    host_tube: Tube,
    device_tube: Tube,
) -> DeviceResult {
    // The crosvm gpu device expects us to connect the tube before it will accept a vhost-user
    // connection.
    let dev = VhostUserGpu::new(
        virtio::base_features(cfg.protected_vm),
        &opt.socket,
        host_tube,
        device_tube,
    )
    .context("failed to set up vhost-user gpu device")?;

    Ok(VirtioDeviceStub {
        dev: Box::new(dev),
        // no sandbox here because virtqueue handling is exported to a different process.
        jail: None,
    })
}

#[cfg(feature = "gpu")]
fn gpu_jail(cfg: &Config, policy: &str) -> Result<Option<Minijail>> {
    match simple_jail(cfg, policy)? {
        Some(mut jail) => {
            // Create a tmpfs in the device's root directory so that we can bind mount the
            // dri directory into it.  The size=67108864 is size=64*1024*1024 or size=64MB.
            jail.mount_with_data(
                Path::new("none"),
                Path::new("/"),
                "tmpfs",
                (libc::MS_NOSUID | libc::MS_NODEV | libc::MS_NOEXEC) as usize,
                "size=67108864",
            )?;

            // Device nodes required for DRM.
            let sys_dev_char_path = Path::new("/sys/dev/char");
            jail.mount_bind(sys_dev_char_path, sys_dev_char_path, false)?;
            let sys_devices_path = Path::new("/sys/devices");
            jail.mount_bind(sys_devices_path, sys_devices_path, false)?;

            let drm_dri_path = Path::new("/dev/dri");
            if drm_dri_path.exists() {
                jail.mount_bind(drm_dri_path, drm_dri_path, false)?;
            }

            // If the ARM specific devices exist on the host, bind mount them in.
            let mali0_path = Path::new("/dev/mali0");
            if mali0_path.exists() {
                jail.mount_bind(mali0_path, mali0_path, true)?;
            }

            let pvr_sync_path = Path::new("/dev/pvr_sync");
            if pvr_sync_path.exists() {
                jail.mount_bind(pvr_sync_path, pvr_sync_path, true)?;
            }

            // If the udmabuf driver exists on the host, bind mount it in.
            let udmabuf_path = Path::new("/dev/udmabuf");
            if udmabuf_path.exists() {
                jail.mount_bind(udmabuf_path, udmabuf_path, true)?;
            }

            // Libraries that are required when mesa drivers are dynamically loaded.
            let lib_dirs = &[
                "/usr/lib",
                "/usr/lib64",
                "/lib",
                "/lib64",
                "/usr/share/glvnd",
                "/usr/share/vulkan",
            ];
            for dir in lib_dirs {
                let dir_path = Path::new(dir);
                if dir_path.exists() {
                    jail.mount_bind(dir_path, dir_path, false)?;
                }
            }

            // pvr driver requires read access to /proc/self/task/*/comm.
            let proc_path = Path::new("/proc");
            jail.mount(
                proc_path,
                proc_path,
                "proc",
                (libc::MS_NOSUID | libc::MS_NODEV | libc::MS_NOEXEC | libc::MS_RDONLY) as usize,
            )?;

            // To enable perfetto tracing, we need to give access to the perfetto service IPC
            // endpoints.
            let perfetto_path = Path::new("/run/perfetto");
            if perfetto_path.exists() {
                jail.mount_bind(perfetto_path, perfetto_path, true)?;
            }

            Ok(Some(jail))
        }
        None => Ok(None),
    }
}

#[cfg(feature = "gpu")]
fn create_gpu_device(
    cfg: &Config,
    exit_evt: &Event,
    gpu_device_tube: Tube,
    resource_bridges: Vec<Tube>,
    wayland_socket_path: Option<&PathBuf>,
    x_display: Option<String>,
    render_server_fd: Option<SafeDescriptor>,
    event_devices: Vec<EventDevice>,
    map_request: Arc<Mutex<Option<ExternalMapping>>>,
) -> DeviceResult {
    let mut display_backends = vec![
        virtio::DisplayBackend::X(x_display),
        virtio::DisplayBackend::Stub,
    ];

    let wayland_socket_dirs = cfg
        .wayland_socket_paths
        .iter()
        .map(|(_name, path)| path.parent())
        .collect::<Option<Vec<_>>>()
        .ok_or_else(|| anyhow!("wayland socket path has no parent or file name"))?;

    if let Some(socket_path) = wayland_socket_path {
        display_backends.insert(
            0,
            virtio::DisplayBackend::Wayland(Some(socket_path.to_owned())),
        );
    }

    let dev = virtio::Gpu::new(
        exit_evt.try_clone().context("failed to clone event")?,
        Some(gpu_device_tube),
        resource_bridges,
        display_backends,
        cfg.gpu_parameters.as_ref().unwrap(),
        render_server_fd,
        event_devices,
        map_request,
        cfg.sandbox,
        virtio::base_features(cfg.protected_vm),
        cfg.wayland_socket_paths.clone(),
    );

    let jail = match gpu_jail(cfg, "gpu_device")? {
        Some(mut jail) => {
            // Prepare GPU shader disk cache directory.
            if let Some(cache_dir) = cfg
                .gpu_parameters
                .as_ref()
                .and_then(|params| params.cache_path.as_ref())
            {
                if cfg!(any(target_arch = "arm", target_arch = "aarch64")) && cfg.sandbox {
                    warn!("shader caching not yet supported on ARM with sandbox enabled");
                    env::set_var("MESA_GLSL_CACHE_DISABLE", "true");
                } else {
                    env::set_var("MESA_GLSL_CACHE_DISABLE", "false");
                    env::set_var("MESA_GLSL_CACHE_DIR", cache_dir);
                    if let Some(cache_size) = cfg
                        .gpu_parameters
                        .as_ref()
                        .and_then(|params| params.cache_size.as_ref())
                    {
                        env::set_var("MESA_GLSL_CACHE_MAX_SIZE", cache_size);
                    }
                    let shadercache_path = Path::new(cache_dir);
                    jail.mount_bind(shadercache_path, shadercache_path, true)?;
                }
            }

            // Bind mount the wayland socket's directory into jail's root. This is necessary since
            // each new wayland context must open() the socket. If the wayland socket is ever
            // destroyed and remade in the same host directory, new connections will be possible
            // without restarting the wayland device.
            for dir in &wayland_socket_dirs {
                jail.mount_bind(dir, dir, true)?;
            }

            add_current_user_to_jail(&mut jail)?;

            Some(jail)
        }
        None => None,
    };

    Ok(VirtioDeviceStub {
        dev: Box::new(dev),
        jail,
    })
}

#[cfg(feature = "gpu")]
fn start_gpu_render_server(
    cfg: &Config,
    render_server_parameters: &GpuRenderServerParameters,
) -> Result<SafeDescriptor> {
    let (server_socket, client_socket) =
        UnixSeqpacket::pair().context("failed to create render server socket")?;

    let jail = match gpu_jail(cfg, "gpu_render_server")? {
        Some(mut jail) => {
            // TODO(olv) bind mount and enable shader cache

<<<<<<< HEAD
=======
            // bind mount /dev/log for syslog
            let log_path = Path::new("/dev/log");
            if log_path.exists() {
                jail.mount_bind(log_path, log_path, true)?;
            }

>>>>>>> ee2d61de
            // Run as root in the jail to keep capabilities after execve, which is needed for
            // mounting to work.  All capabilities will be dropped afterwards.
            add_current_user_as_root_to_jail(&mut jail)?;

            jail
        }
        None => Minijail::new().context("failed to create jail")?,
    };

    let inheritable_fds = [
        server_socket.as_raw_descriptor(),
        libc::STDOUT_FILENO,
        libc::STDERR_FILENO,
    ];

    let cmd = &render_server_parameters.path;
    let cmd_str = cmd
        .to_str()
        .ok_or_else(|| anyhow!("invalid render server path"))?;
    let fd_str = server_socket.as_raw_descriptor().to_string();
    let args = [cmd_str, "--socket-fd", &fd_str];

    jail.run(cmd, &inheritable_fds, &args)
        .context("failed to start gpu render server")?;

    Ok(SafeDescriptor::from(client_socket))
}

fn create_wayland_device(
    cfg: &Config,
    control_tube: Tube,
    resource_bridge: Option<Tube>,
) -> DeviceResult {
    let wayland_socket_dirs = cfg
        .wayland_socket_paths
        .iter()
        .map(|(_name, path)| path.parent())
        .collect::<Option<Vec<_>>>()
        .ok_or_else(|| anyhow!("wayland socket path has no parent or file name"))?;

    let features = virtio::base_features(cfg.protected_vm);
    let dev = virtio::Wl::new(
        features,
        cfg.wayland_socket_paths.clone(),
        control_tube,
        resource_bridge,
    )
    .context("failed to create wayland device")?;

    let jail = match simple_jail(cfg, "wl_device")? {
        Some(mut jail) => {
            // Create a tmpfs in the device's root directory so that we can bind mount the wayland
            // socket directory into it. The size=67108864 is size=64*1024*1024 or size=64MB.
            jail.mount_with_data(
                Path::new("none"),
                Path::new("/"),
                "tmpfs",
                (libc::MS_NOSUID | libc::MS_NODEV | libc::MS_NOEXEC) as usize,
                "size=67108864",
            )?;

            // Bind mount the wayland socket's directory into jail's root. This is necessary since
            // each new wayland context must open() the socket. If the wayland socket is ever
            // destroyed and remade in the same host directory, new connections will be possible
            // without restarting the wayland device.
            for dir in &wayland_socket_dirs {
                jail.mount_bind(dir, dir, true)?;
            }
            add_current_user_to_jail(&mut jail)?;

            Some(jail)
        }
        None => None,
    };

    Ok(VirtioDeviceStub {
        dev: Box::new(dev),
        jail,
    })
}

#[cfg(any(feature = "video-decoder", feature = "video-encoder"))]
fn create_video_device(
    backend: VideoBackendType,
    cfg: &Config,
    typ: devices::virtio::VideoDeviceType,
    resource_bridge: Tube,
) -> DeviceResult {
    let jail = match simple_jail(cfg, "video_device")? {
        Some(mut jail) => {
            match typ {
                #[cfg(feature = "video-decoder")]
                devices::virtio::VideoDeviceType::Decoder => add_current_user_to_jail(&mut jail)?,
                #[cfg(feature = "video-encoder")]
                devices::virtio::VideoDeviceType::Encoder => add_current_user_to_jail(&mut jail)?,
            };

            // Create a tmpfs in the device's root directory so that we can bind mount files.
            jail.mount_with_data(
                Path::new("none"),
                Path::new("/"),
                "tmpfs",
                (libc::MS_NOSUID | libc::MS_NODEV | libc::MS_NOEXEC) as usize,
                "size=67108864",
            )?;

            #[cfg(feature = "libvda")]
            // Render node for libvda.
            if backend == VideoBackendType::Libvda {
                // follow the implementation at:
                // https://source.corp.google.com/chromeos_public/src/platform/minigbm/cros_gralloc/cros_gralloc_driver.cc;l=90;bpv=0;cl=c06cc9cccb3cf3c7f9d2aec706c27c34cd6162a0
                const DRM_NUM_NODES: u32 = 63;
                const DRM_RENDER_NODE_START: u32 = 128;
                for offset in 0..DRM_NUM_NODES {
                    let path_str = format!("/dev/dri/renderD{}", DRM_RENDER_NODE_START + offset);
                    let dev_dri_path = Path::new(&path_str);
                    if !dev_dri_path.exists() {
                        break;
                    }
                    jail.mount_bind(dev_dri_path, dev_dri_path, false)?;
                }
            }

            #[cfg(any(target_arch = "x86", target_arch = "x86_64"))]
            {
                // Device nodes used by libdrm through minigbm in libvda on AMD devices.
                let sys_dev_char_path = Path::new("/sys/dev/char");
                jail.mount_bind(sys_dev_char_path, sys_dev_char_path, false)?;
                let sys_devices_path = Path::new("/sys/devices");
                jail.mount_bind(sys_devices_path, sys_devices_path, false)?;

                // Required for loading dri libraries loaded by minigbm on AMD devices.
                let lib_dir = Path::new("/usr/lib64");
                jail.mount_bind(lib_dir, lib_dir, false)?;
            }

            // Device nodes required by libchrome which establishes Mojo connection in libvda.
            let dev_urandom_path = Path::new("/dev/urandom");
            jail.mount_bind(dev_urandom_path, dev_urandom_path, false)?;
            let system_bus_socket_path = Path::new("/run/dbus/system_bus_socket");
            jail.mount_bind(system_bus_socket_path, system_bus_socket_path, true)?;

            Some(jail)
        }
        None => None,
    };

    Ok(VirtioDeviceStub {
        dev: Box::new(devices::virtio::VideoDevice::new(
            virtio::base_features(cfg.protected_vm),
            typ,
            backend,
            Some(resource_bridge),
        )),
        jail,
    })
}

#[cfg(any(feature = "video-decoder", feature = "video-encoder"))]
fn register_video_device(
    backend: VideoBackendType,
    devs: &mut Vec<VirtioDeviceStub>,
    video_tube: Tube,
    cfg: &Config,
    typ: devices::virtio::VideoDeviceType,
) -> Result<()> {
    devs.push(create_video_device(backend, cfg, typ, video_tube)?);
    Ok(())
}

fn create_vhost_vsock_device(cfg: &Config, cid: u64) -> DeviceResult {
    let features = virtio::base_features(cfg.protected_vm);

    let device_file = match cfg
        .vhost_vsock_device
        .as_ref()
        .unwrap_or(&VhostVsockDeviceParameter::default())
    {
        VhostVsockDeviceParameter::Fd(fd) => {
            let fd = validate_raw_descriptor(*fd)
                .context("failed to validate fd for virtual socker device")?;
            // Safe because the `fd` is actually owned by this process and
            // we have a unique handle to it.
            unsafe { File::from_raw_fd(fd) }
        }
        VhostVsockDeviceParameter::Path(path) => OpenOptions::new()
            .read(true)
            .write(true)
            .custom_flags(libc::O_CLOEXEC | libc::O_NONBLOCK)
            .open(path)
            .context("failed to open virtual socket device")?,
    };

    let dev = virtio::vhost::Vsock::new(device_file, features, cid)
        .context("failed to set up virtual socket device")?;

    Ok(VirtioDeviceStub {
        dev: Box::new(dev),
        jail: simple_jail(cfg, "vhost_vsock_device")?,
    })
}

fn create_fs_device(
    cfg: &Config,
    uid_map: &str,
    gid_map: &str,
    src: &Path,
    tag: &str,
    fs_cfg: virtio::fs::passthrough::Config,
    device_tube: Tube,
) -> DeviceResult {
    let max_open_files =
        base::get_max_open_files().context("failed to get max number of open files")?;
    let j = if cfg.sandbox {
        let seccomp_policy = cfg.seccomp_policy_dir.join("fs_device");
        let config = SandboxConfig {
            limit_caps: false,
            uid_map: Some(uid_map),
            gid_map: Some(gid_map),
            log_failures: cfg.seccomp_log_failures,
            seccomp_policy: &seccomp_policy,
        };
        let mut jail = create_base_minijail(src, Some(max_open_files), Some(&config))?;
        // We want bind mounts from the parent namespaces to propagate into the fs device's
        // namespace.
        jail.set_remount_mode(libc::MS_SLAVE);

        jail
    } else {
        create_base_minijail(src, Some(max_open_files), None)?
    };

    let features = virtio::base_features(cfg.protected_vm);
    // TODO(chirantan): Use more than one worker once the kernel driver has been fixed to not panic
    // when num_queues > 1.
    let dev = virtio::fs::Fs::new(features, tag, 1, fs_cfg, device_tube)
        .context("failed to create fs device")?;

    Ok(VirtioDeviceStub {
        dev: Box::new(dev),
        jail: Some(j),
    })
}

fn create_9p_device(
    cfg: &Config,
    uid_map: &str,
    gid_map: &str,
    src: &Path,
    tag: &str,
    mut p9_cfg: p9::Config,
) -> DeviceResult {
    let max_open_files =
        base::get_max_open_files().context("failed to get max number of open files")?;
    let (jail, root) = if cfg.sandbox {
        let seccomp_policy = cfg.seccomp_policy_dir.join("9p_device");
        let config = SandboxConfig {
            limit_caps: false,
            uid_map: Some(uid_map),
            gid_map: Some(gid_map),
            log_failures: cfg.seccomp_log_failures,
            seccomp_policy: &seccomp_policy,
        };

        let mut jail = create_base_minijail(src, Some(max_open_files), Some(&config))?;
        // We want bind mounts from the parent namespaces to propagate into the 9p server's
        // namespace.
        jail.set_remount_mode(libc::MS_SLAVE);

        //  The shared directory becomes the root of the device's file system.
        let root = Path::new("/");
        (Some(jail), root)
    } else {
        // There's no mount namespace so we tell the server to treat the source directory as the
        // root.
        (None, src)
    };

    let features = virtio::base_features(cfg.protected_vm);
    p9_cfg.root = root.into();
    let dev = virtio::P9::new(features, tag, p9_cfg).context("failed to create 9p device")?;

    Ok(VirtioDeviceStub {
        dev: Box::new(dev),
        jail,
    })
}

fn create_pmem_device(
    cfg: &Config,
    vm: &mut impl Vm,
    resources: &mut SystemAllocator,
    disk: &DiskOption,
    index: usize,
    pmem_device_tube: Tube,
) -> DeviceResult {
    let fd = open_file(&disk.path, disk.read_only, false /*O_DIRECT*/)
        .with_context(|| format!("failed to load disk image {}", disk.path.display()))?;

    let (disk_size, arena_size) = {
        let metadata = std::fs::metadata(&disk.path).with_context(|| {
            format!("failed to get disk image {} metadata", disk.path.display())
        })?;
        let disk_len = metadata.len();
        // Linux requires pmem region sizes to be 2 MiB aligned. Linux will fill any partial page
        // at the end of an mmap'd file and won't write back beyond the actual file length, but if
        // we just align the size of the file to 2 MiB then access beyond the last page of the
        // mapped file will generate SIGBUS. So use a memory mapping arena that will provide
        // padding up to 2 MiB.
        let alignment = 2 * 1024 * 1024;
        let align_adjust = if disk_len % alignment != 0 {
            alignment - (disk_len % alignment)
        } else {
            0
        };
        (
            disk_len,
            disk_len
                .checked_add(align_adjust)
                .ok_or_else(|| anyhow!("pmem device image too big"))?,
        )
    };

    let protection = {
        if disk.read_only {
            Protection::read()
        } else {
            Protection::read_write()
        }
    };

    let arena = {
        // Conversion from u64 to usize may fail on 32bit system.
        let arena_size = usize::try_from(arena_size).context("pmem device image too big")?;
        let disk_size = usize::try_from(disk_size).context("pmem device image too big")?;

        let mut arena =
            MemoryMappingArena::new(arena_size).context("failed to reserve pmem memory")?;
        arena
            .add_fd_offset_protection(0, disk_size, &fd, 0, protection)
            .context("failed to reserve pmem memory")?;

        // If the disk is not a multiple of the page size, the OS will fill the remaining part
        // of the page with zeroes. However, the anonymous mapping added below must start on a
        // page boundary, so round up the size before calculating the offset of the anon region.
        let disk_size = round_up_to_page_size(disk_size);

        if arena_size > disk_size {
            // Add an anonymous region with the same protection as the disk mapping if the arena
            // size was aligned.
            arena
                .add_anon_protection(disk_size, arena_size - disk_size, protection)
                .context("failed to reserve pmem padding")?;
        }
        arena
    };

    let mapping_address = resources
        .mmio_allocator(MmioType::High)
        .reverse_allocate_with_align(
            arena_size,
            Alloc::PmemDevice(index),
            format!("pmem_disk_image_{}", index),
            // Linux kernel requires pmem namespaces to be 128 MiB aligned.
            128 * 1024 * 1024, /* 128 MiB */
        )
        .context("failed to allocate memory for pmem device")?;

    let slot = vm
        .add_memory_region(
            GuestAddress(mapping_address),
            Box::new(arena),
            /* read_only = */ disk.read_only,
            /* log_dirty_pages = */ false,
        )
        .context("failed to add pmem device memory")?;

    let dev = virtio::Pmem::new(
        virtio::base_features(cfg.protected_vm),
        fd,
        GuestAddress(mapping_address),
        slot,
        arena_size,
        Some(pmem_device_tube),
    )
    .context("failed to create pmem device")?;

    Ok(VirtioDeviceStub {
        dev: Box::new(dev) as Box<dyn VirtioDevice>,
        jail: simple_jail(cfg, "pmem_device")?,
    })
}

fn create_iommu_device(
    cfg: &Config,
    phys_max_addr: u64,
    endpoints: BTreeMap<u32, Arc<Mutex<VfioContainer>>>,
) -> DeviceResult {
    let dev = virtio::Iommu::new(
        virtio::base_features(cfg.protected_vm),
        endpoints,
        phys_max_addr,
    )
    .context("failed to create IOMMU device")?;

    Ok(VirtioDeviceStub {
        dev: Box::new(dev),
        jail: simple_jail(cfg, "iommu_device")?,
    })
}

fn create_console_device(cfg: &Config, param: &SerialParameters) -> DeviceResult {
    let mut keep_rds = Vec::new();
    let evt = Event::new().context("failed to create event")?;
    let dev = param
        .create_serial_device::<Console>(cfg.protected_vm, &evt, &mut keep_rds)
        .context("failed to create console device")?;

    let jail = match simple_jail(cfg, "serial")? {
        Some(mut jail) => {
            // Create a tmpfs in the device's root directory so that we can bind mount the
            // log socket directory into it.
            // The size=67108864 is size=64*1024*1024 or size=64MB.
            jail.mount_with_data(
                Path::new("none"),
                Path::new("/"),
                "tmpfs",
                (libc::MS_NODEV | libc::MS_NOEXEC | libc::MS_NOSUID) as usize,
                "size=67108864",
            )?;
            add_current_user_to_jail(&mut jail)?;
            let res = param.add_bind_mounts(&mut jail);
            if res.is_err() {
                error!("failed to add bind mounts for console device");
            }
            Some(jail)
        }
        None => None,
    };

    Ok(VirtioDeviceStub {
        dev: Box::new(dev),
        jail, // TODO(dverkamp): use a separate policy for console?
    })
}

#[cfg(feature = "audio")]
fn create_sound_device(path: &Path, cfg: &Config) -> DeviceResult {
    let dev = virtio::new_sound(path, virtio::base_features(cfg.protected_vm))
        .context("failed to create sound device")?;

    Ok(VirtioDeviceStub {
        dev: Box::new(dev),
        jail: simple_jail(cfg, "vios_audio_device")?,
    })
}

// gpu_device_tube is not used when GPU support is disabled.
#[cfg_attr(not(feature = "gpu"), allow(unused_variables))]
fn create_virtio_devices(
    cfg: &Config,
    vm: &mut impl Vm,
    resources: &mut SystemAllocator,
    _exit_evt: &Event,
    wayland_device_tube: Tube,
    gpu_device_tube: Tube,
    vhost_user_gpu_tubes: Vec<(Tube, Tube)>,
    balloon_device_tube: Tube,
    disk_device_tubes: &mut Vec<Tube>,
    pmem_device_tubes: &mut Vec<Tube>,
    map_request: Arc<Mutex<Option<ExternalMapping>>>,
    fs_device_tubes: &mut Vec<Tube>,
) -> DeviceResult<Vec<VirtioDeviceStub>> {
    let mut devs = Vec::new();

    for (_, param) in cfg
        .serial_parameters
        .iter()
        .filter(|(_k, v)| v.hardware == SerialHardware::VirtioConsole)
    {
        let dev = create_console_device(cfg, param)?;
        devs.push(dev);
    }

    for disk in &cfg.disks {
        let disk_device_tube = disk_device_tubes.remove(0);
        devs.push(create_block_device(cfg, disk, disk_device_tube)?);
    }

    for blk in &cfg.vhost_user_blk {
        devs.push(create_vhost_user_block_device(cfg, blk)?);
    }

    for console in &cfg.vhost_user_console {
        devs.push(create_vhost_user_console_device(cfg, console)?);
    }

    for (index, pmem_disk) in cfg.pmem_devices.iter().enumerate() {
        let pmem_device_tube = pmem_device_tubes.remove(0);
        devs.push(create_pmem_device(
            cfg,
            vm,
            resources,
            pmem_disk,
            index,
            pmem_device_tube,
        )?);
    }

    devs.push(create_rng_device(cfg)?);

    #[cfg(feature = "audio_cras")]
    {
        for cras_snd in &cfg.cras_snds {
            devs.push(create_cras_snd_device(cfg, cras_snd.clone())?);
        }
    }

    #[cfg(feature = "tpm")]
    {
        if cfg.software_tpm {
            devs.push(create_tpm_device(cfg)?);
        }
    }

    for (idx, single_touch_spec) in cfg.virtio_single_touch.iter().enumerate() {
        devs.push(create_single_touch_device(
            cfg,
            single_touch_spec,
            idx as u32,
        )?);
    }

    for (idx, multi_touch_spec) in cfg.virtio_multi_touch.iter().enumerate() {
        devs.push(create_multi_touch_device(
            cfg,
            multi_touch_spec,
            idx as u32,
        )?);
    }

    for (idx, trackpad_spec) in cfg.virtio_trackpad.iter().enumerate() {
        devs.push(create_trackpad_device(cfg, trackpad_spec, idx as u32)?);
    }

    for (idx, mouse_socket) in cfg.virtio_mice.iter().enumerate() {
        devs.push(create_mouse_device(cfg, mouse_socket, idx as u32)?);
    }

    for (idx, keyboard_socket) in cfg.virtio_keyboard.iter().enumerate() {
        devs.push(create_keyboard_device(cfg, keyboard_socket, idx as u32)?);
    }

    for (idx, switches_socket) in cfg.virtio_switches.iter().enumerate() {
        devs.push(create_switches_device(cfg, switches_socket, idx as u32)?);
    }

    for dev_path in &cfg.virtio_input_evdevs {
        devs.push(create_vinput_device(cfg, dev_path)?);
    }

    devs.push(create_balloon_device(cfg, balloon_device_tube)?);

    // We checked above that if the IP is defined, then the netmask is, too.
    for tap_fd in &cfg.tap_fd {
        devs.push(create_tap_net_device_from_fd(cfg, *tap_fd)?);
    }

    if let (Some(host_ip), Some(netmask), Some(mac_address)) =
        (cfg.host_ip, cfg.netmask, cfg.mac_address)
    {
        if !cfg.vhost_user_net.is_empty() {
            bail!("vhost-user-net cannot be used with any of --host_ip, --netmask or --mac");
        }
        devs.push(create_net_device_from_config(
            cfg,
            host_ip,
            netmask,
            mac_address,
        )?);
    }

    for tap_name in &cfg.tap_name {
        devs.push(create_tap_net_device_from_name(cfg, tap_name.as_bytes())?);
    }

    for net in &cfg.vhost_user_net {
        devs.push(create_vhost_user_net_device(cfg, net)?);
    }

    for vsock in &cfg.vhost_user_vsock {
        devs.push(create_vhost_user_vsock_device(cfg, vsock)?);
    }

    for opt in &cfg.vhost_user_wl {
        devs.push(create_vhost_user_wl_device(cfg, opt)?);
    }

    #[cfg(feature = "gpu")]
    for (opt, (host_tube, device_tube)) in cfg.vhost_user_gpu.iter().zip(vhost_user_gpu_tubes) {
        devs.push(create_vhost_user_gpu_device(
            cfg,
            opt,
            host_tube,
            device_tube,
        )?);
    }

    #[cfg_attr(not(feature = "gpu"), allow(unused_mut))]
    let mut resource_bridges = Vec::<Tube>::new();

    if !cfg.wayland_socket_paths.is_empty() {
        #[cfg_attr(not(feature = "gpu"), allow(unused_mut))]
        let mut wl_resource_bridge = None::<Tube>;

        #[cfg(feature = "gpu")]
        {
            if cfg.gpu_parameters.is_some() {
                let (wl_socket, gpu_socket) = Tube::pair().context("failed to create tube")?;
                resource_bridges.push(gpu_socket);
                wl_resource_bridge = Some(wl_socket);
            }
        }

        devs.push(create_wayland_device(
            cfg,
            wayland_device_tube,
            wl_resource_bridge,
        )?);
    }

    #[cfg(feature = "video-decoder")]
    let video_dec_cfg = if let Some(backend) = cfg.video_dec {
        let (video_tube, gpu_tube) = Tube::pair().context("failed to create tube")?;
        resource_bridges.push(gpu_tube);
        Some((video_tube, backend))
    } else {
        None
    };

    #[cfg(feature = "video-encoder")]
    let video_enc_cfg = if let Some(backend) = cfg.video_enc {
        let (video_tube, gpu_tube) = Tube::pair().context("failed to create tube")?;
        resource_bridges.push(gpu_tube);
        Some((video_tube, backend))
    } else {
        None
    };

    #[cfg(feature = "gpu")]
    {
        if let Some(gpu_parameters) = &cfg.gpu_parameters {
            let mut gpu_display_w = DEFAULT_DISPLAY_WIDTH;
            let mut gpu_display_h = DEFAULT_DISPLAY_HEIGHT;
            if !gpu_parameters.displays.is_empty() {
                gpu_display_w = gpu_parameters.displays[0].width;
                gpu_display_h = gpu_parameters.displays[0].height;
            }

            let mut event_devices = Vec::new();
            if cfg.display_window_mouse {
                let (event_device_socket, virtio_dev_socket) =
                    UnixStream::pair().context("failed to create socket")?;
                let (multi_touch_width, multi_touch_height) = cfg
                    .virtio_multi_touch
                    .first()
                    .as_ref()
                    .map(|multi_touch_spec| multi_touch_spec.get_size())
                    .unwrap_or((gpu_display_w, gpu_display_h));
                let dev = virtio::new_multi_touch(
                    // u32::MAX is the least likely to collide with the indices generated above for
                    // the multi_touch options, which begin at 0.
                    u32::MAX,
                    virtio_dev_socket,
                    multi_touch_width,
                    multi_touch_height,
                    virtio::base_features(cfg.protected_vm),
                )
                .context("failed to set up mouse device")?;
                devs.push(VirtioDeviceStub {
                    dev: Box::new(dev),
                    jail: simple_jail(cfg, "input_device")?,
                });
                event_devices.push(EventDevice::touchscreen(event_device_socket));
            }
            if cfg.display_window_keyboard {
                let (event_device_socket, virtio_dev_socket) =
                    UnixStream::pair().context("failed to create socket")?;
                let dev = virtio::new_keyboard(
                    // u32::MAX is the least likely to collide with the indices generated above for
                    // the multi_touch options, which begin at 0.
                    u32::MAX,
                    virtio_dev_socket,
                    virtio::base_features(cfg.protected_vm),
                )
                .context("failed to set up keyboard device")?;
                devs.push(VirtioDeviceStub {
                    dev: Box::new(dev),
                    jail: simple_jail(cfg, "input_device")?,
                });
                event_devices.push(EventDevice::keyboard(event_device_socket));
            }

            let mut render_server_fd = None;
            if let Some(ref render_server_parameters) = gpu_parameters.render_server {
                render_server_fd = Some(start_gpu_render_server(cfg, render_server_parameters)?);
            }

            devs.push(create_gpu_device(
                cfg,
                _exit_evt,
                gpu_device_tube,
                resource_bridges,
                // Use the unnamed socket for GPU display screens.
                cfg.wayland_socket_paths.get(""),
                cfg.x_display.clone(),
                render_server_fd,
                event_devices,
                map_request,
            )?);
        }
    }

    #[cfg(feature = "video-decoder")]
    {
        if let Some((video_dec_tube, video_dec_backend)) = video_dec_cfg {
            register_video_device(
                video_dec_backend,
                &mut devs,
                video_dec_tube,
                cfg,
                devices::virtio::VideoDeviceType::Decoder,
            )?;
        }
    }

    #[cfg(feature = "video-encoder")]
    {
        if let Some((video_enc_tube, video_enc_backend)) = video_enc_cfg {
            register_video_device(
                video_enc_backend,
                &mut devs,
                video_enc_tube,
                cfg,
                devices::virtio::VideoDeviceType::Encoder,
            )?;
        }
    }

    if let Some(cid) = cfg.cid {
        devs.push(create_vhost_vsock_device(cfg, cid)?);
    }

    for vhost_user_fs in &cfg.vhost_user_fs {
        devs.push(create_vhost_user_fs_device(cfg, vhost_user_fs)?);
    }

    #[cfg(feature = "audio")]
    for vhost_user_snd in &cfg.vhost_user_snd {
        devs.push(create_vhost_user_snd_device(cfg, vhost_user_snd)?);
    }

    for shared_dir in &cfg.shared_dirs {
        let SharedDir {
            src,
            tag,
            kind,
            uid_map,
            gid_map,
            fs_cfg,
            p9_cfg,
        } = shared_dir;

        let dev = match kind {
            SharedDirKind::FS => {
                let device_tube = fs_device_tubes.remove(0);
                create_fs_device(cfg, uid_map, gid_map, src, tag, fs_cfg.clone(), device_tube)?
            }
            SharedDirKind::P9 => create_9p_device(cfg, uid_map, gid_map, src, tag, p9_cfg.clone())?,
        };
        devs.push(dev);
    }

    if let Some(vhost_user_mac80211_hwsim) = &cfg.vhost_user_mac80211_hwsim {
        devs.push(create_vhost_user_mac80211_hwsim_device(
            cfg,
            vhost_user_mac80211_hwsim,
        )?);
    }

    #[cfg(feature = "audio")]
    if let Some(path) = &cfg.sound {
        devs.push(create_sound_device(path, cfg)?);
    }

    Ok(devs)
}

fn create_vfio_device(
    cfg: &Config,
    vm: &impl Vm,
    resources: &mut SystemAllocator,
    control_tubes: &mut Vec<TaggedControlTube>,
    vfio_path: &Path,
    bus_num: Option<u8>,
    endpoints: &mut BTreeMap<u32, Arc<Mutex<VfioContainer>>>,
    iommu_enabled: bool,
) -> DeviceResult<(Box<VfioPciDevice>, Option<Minijail>)> {
    let vfio_container = VfioCommonSetup::vfio_get_container(vfio_path, iommu_enabled)
        .context("failed to get vfio container")?;

    // create MSI, MSI-X, and Mem request sockets for each vfio device
    let (vfio_host_tube_msi, vfio_device_tube_msi) =
        Tube::pair().context("failed to create tube")?;
    control_tubes.push(TaggedControlTube::VmIrq(vfio_host_tube_msi));

    let (vfio_host_tube_msix, vfio_device_tube_msix) =
        Tube::pair().context("failed to create tube")?;
    control_tubes.push(TaggedControlTube::VmIrq(vfio_host_tube_msix));

    let (vfio_host_tube_mem, vfio_device_tube_mem) =
        Tube::pair().context("failed to create tube")?;
    control_tubes.push(TaggedControlTube::VmMemory(vfio_host_tube_mem));

    let vfio_device =
        VfioDevice::new_passthrough(&vfio_path, vm, vfio_container.clone(), iommu_enabled)
            .context("failed to create vfio device")?;
    let mut vfio_pci_device = Box::new(VfioPciDevice::new(
        vfio_device,
        bus_num,
        vfio_device_tube_msi,
        vfio_device_tube_msix,
        vfio_device_tube_mem,
    ));
    // early reservation for pass-through PCI devices.
    let endpoint_addr = vfio_pci_device.allocate_address(resources);
    if endpoint_addr.is_err() {
        warn!(
            "address reservation failed for vfio {}",
            vfio_pci_device.debug_label()
        );
    }

    if iommu_enabled {
        endpoints.insert(endpoint_addr.unwrap().to_u32(), vfio_container);
    }

    Ok((vfio_pci_device, simple_jail(cfg, "vfio_device")?))
}

fn create_vfio_platform_device(
    cfg: &Config,
    vm: &impl Vm,
    _resources: &mut SystemAllocator,
    control_tubes: &mut Vec<TaggedControlTube>,
    vfio_path: &Path,
    _endpoints: &mut BTreeMap<u32, Arc<Mutex<VfioContainer>>>,
    iommu_enabled: bool,
) -> DeviceResult<(VfioPlatformDevice, Option<Minijail>)> {
    let vfio_container = VfioCommonSetup::vfio_get_container(vfio_path, iommu_enabled)
        .context("Failed to create vfio device")?;

    let (vfio_host_tube_mem, vfio_device_tube_mem) =
        Tube::pair().context("failed to create tube")?;
    control_tubes.push(TaggedControlTube::VmMemory(vfio_host_tube_mem));

    let vfio_device = VfioDevice::new_passthrough(&vfio_path, vm, vfio_container, iommu_enabled)
        .context("Failed to create vfio device")?;
    let vfio_plat_dev = VfioPlatformDevice::new(vfio_device, vfio_device_tube_mem);

    Ok((vfio_plat_dev, simple_jail(cfg, "vfio_platform_device")?))
}

fn create_devices(
    cfg: &Config,
    vm: &mut impl Vm,
    resources: &mut SystemAllocator,
    exit_evt: &Event,
    phys_max_addr: u64,
    control_tubes: &mut Vec<TaggedControlTube>,
    wayland_device_tube: Tube,
    gpu_device_tube: Tube,
    vhost_user_gpu_tubes: Vec<(Tube, Tube)>,
    balloon_device_tube: Tube,
    disk_device_tubes: &mut Vec<Tube>,
    pmem_device_tubes: &mut Vec<Tube>,
    fs_device_tubes: &mut Vec<Tube>,
    #[cfg(feature = "usb")] usb_provider: HostBackendDeviceProvider,
    map_request: Arc<Mutex<Option<ExternalMapping>>>,
) -> DeviceResult<Vec<(Box<dyn BusDeviceObj>, Option<Minijail>)>> {
    let stubs = create_virtio_devices(
        cfg,
        vm,
        resources,
        exit_evt,
        wayland_device_tube,
        gpu_device_tube,
        vhost_user_gpu_tubes,
        balloon_device_tube,
        disk_device_tubes,
        pmem_device_tubes,
        map_request,
        fs_device_tubes,
    )?;

    let mut devices = Vec::new();

    for stub in stubs {
        let (msi_host_tube, msi_device_tube) = Tube::pair().context("failed to create tube")?;
        control_tubes.push(TaggedControlTube::VmIrq(msi_host_tube));
        let dev = VirtioPciDevice::new(vm.get_memory().clone(), stub.dev, msi_device_tube)
            .context("failed to create virtio pci dev")?;
        let dev = Box::new(dev) as Box<dyn BusDeviceObj>;
        devices.push((dev, stub.jail));
    }

    #[cfg(feature = "audio")]
    for ac97_param in &cfg.ac97_parameters {
        let dev = Ac97Dev::try_new(vm.get_memory().clone(), ac97_param.clone())
            .context("failed to create ac97 device")?;
        let jail = simple_jail(cfg, dev.minijail_policy())?;
        devices.push((Box::new(dev), jail));
    }

    #[cfg(feature = "usb")]
    {
        // Create xhci controller.
        let usb_controller = Box::new(XhciController::new(vm.get_memory().clone(), usb_provider));
        devices.push((usb_controller, simple_jail(cfg, "xhci")?));
    }

    if !cfg.vfio.is_empty() {
        let mut iommu_attached_endpoints: BTreeMap<u32, Arc<Mutex<VfioContainer>>> =
            BTreeMap::new();

        for vfio_dev in cfg
            .vfio
            .iter()
            .filter(|dev| dev.get_type() == VfioType::Pci)
        {
            let vfio_path = &vfio_dev.vfio_path;
            let (vfio_pci_device, jail) = create_vfio_device(
                cfg,
                vm,
                resources,
                control_tubes,
                vfio_path.as_path(),
                None,
                &mut iommu_attached_endpoints,
                vfio_dev.iommu_enabled(),
            )?;

            devices.push((vfio_pci_device, jail));
        }

        for vfio_dev in cfg
            .vfio
            .iter()
            .filter(|dev| dev.get_type() == VfioType::Platform)
        {
            let vfio_path = &vfio_dev.vfio_path;
            let (vfio_plat_dev, jail) = create_vfio_platform_device(
                cfg,
                vm,
                resources,
                control_tubes,
                vfio_path.as_path(),
                &mut iommu_attached_endpoints,
                false, // Virtio IOMMU is not supported yet
            )?;

            devices.push((Box::new(vfio_plat_dev), jail));
        }

        if !iommu_attached_endpoints.is_empty() {
            let iommu_dev = create_iommu_device(cfg, phys_max_addr, iommu_attached_endpoints)?;

            let (msi_host_tube, msi_device_tube) = Tube::pair().context("failed to create tube")?;
            control_tubes.push(TaggedControlTube::VmIrq(msi_host_tube));
            let mut dev =
                VirtioPciDevice::new(vm.get_memory().clone(), iommu_dev.dev, msi_device_tube)
                    .context("failed to create virtio pci dev")?;
            // early reservation for viommu.
            dev.allocate_address(resources)
                .context("failed to allocate resources early for virtio pci dev")?;
            let dev = Box::new(dev);
            devices.push((dev, iommu_dev.jail));
        }
    }

    for params in &cfg.stub_pci_devices {
        // Stub devices don't need jailing since they don't do anything.
        devices.push((Box::new(StubPciDevice::new(params)), None));
    }

    Ok(devices)
}

#[derive(Copy, Clone)]
#[cfg_attr(not(feature = "tpm"), allow(dead_code))]
struct Ids {
    uid: uid_t,
    gid: gid_t,
}

// Set the uid/gid for the jailed process and give a basic id map. This is
// required for bind mounts to work.
fn add_current_user_to_jail(jail: &mut Minijail) -> Result<Ids> {
    let crosvm_uid = geteuid();
    let crosvm_gid = getegid();

    jail.uidmap(&format!("{0} {0} 1", crosvm_uid))
        .context("error setting UID map")?;
    jail.gidmap(&format!("{0} {0} 1", crosvm_gid))
        .context("error setting GID map")?;

    if crosvm_uid != 0 {
        jail.change_uid(crosvm_uid);
    }
    if crosvm_gid != 0 {
        jail.change_gid(crosvm_gid);
    }

    Ok(Ids {
        uid: crosvm_uid,
        gid: crosvm_gid,
    })
}

fn add_current_user_as_root_to_jail(jail: &mut Minijail) -> Result<Ids> {
    let crosvm_uid = geteuid();
    let crosvm_gid = getegid();
    jail.uidmap(&format!("0 {0} 1", crosvm_uid))
        .context("error setting UID map")?;
    jail.gidmap(&format!("0 {0} 1", crosvm_gid))
        .context("error setting GID map")?;

    Ok(Ids {
        uid: crosvm_uid,
        gid: crosvm_gid,
    })
}

trait IntoUnixStream {
    fn into_unix_stream(self) -> Result<UnixStream>;
}

impl<'a> IntoUnixStream for &'a Path {
    fn into_unix_stream(self) -> Result<UnixStream> {
        if let Some(fd) = safe_descriptor_from_path(self).context("failed to open event device")? {
            Ok(fd.into())
        } else {
            UnixStream::connect(self).context("failed to open event device")
        }
    }
}
impl<'a> IntoUnixStream for &'a PathBuf {
    fn into_unix_stream(self) -> Result<UnixStream> {
        self.as_path().into_unix_stream()
    }
}

impl IntoUnixStream for UnixStream {
    fn into_unix_stream(self) -> Result<UnixStream> {
        Ok(self)
    }
}

fn setup_vcpu_signal_handler<T: Vcpu>(use_hypervisor_signals: bool) -> Result<()> {
    if use_hypervisor_signals {
        unsafe {
            extern "C" fn handle_signal(_: c_int) {}
            // Our signal handler does nothing and is trivially async signal safe.
            register_rt_signal_handler(SIGRTMIN() + 0, handle_signal)
                .context("error registering signal handler")?;
        }
        block_signal(SIGRTMIN() + 0).context("failed to block signal")?;
    } else {
        unsafe {
            extern "C" fn handle_signal<T: Vcpu>(_: c_int) {
                T::set_local_immediate_exit(true);
            }
            register_rt_signal_handler(SIGRTMIN() + 0, handle_signal::<T>)
                .context("error registering signal handler")?;
        }
    }
    Ok(())
}

// Sets up a vcpu and converts it into a runnable vcpu.
fn runnable_vcpu<V>(
    cpu_id: usize,
    kvm_vcpu_id: usize,
    vcpu: Option<V>,
    vm: impl VmArch,
    irq_chip: &mut dyn IrqChipArch,
    vcpu_count: usize,
    run_rt: bool,
    vcpu_affinity: Vec<usize>,
    no_smt: bool,
    has_bios: bool,
    use_hypervisor_signals: bool,
    enable_per_vm_core_scheduling: bool,
    host_cpu_topology: bool,
) -> Result<(V, VcpuRunHandle)>
where
    V: VcpuArch,
{
    let mut vcpu = match vcpu {
        Some(v) => v,
        None => {
            // If vcpu is None, it means this arch/hypervisor requires create_vcpu to be called from
            // the vcpu thread.
            match vm
                .create_vcpu(kvm_vcpu_id)
                .context("failed to create vcpu")?
                .downcast::<V>()
            {
                Ok(v) => *v,
                Err(_) => panic!("VM created wrong type of VCPU"),
            }
        }
    };

    irq_chip
        .add_vcpu(cpu_id, &vcpu)
        .context("failed to add vcpu to irq chip")?;

    if !vcpu_affinity.is_empty() {
        if let Err(e) = set_cpu_affinity(vcpu_affinity) {
            error!("Failed to set CPU affinity: {}", e);
        }
    }

    Arch::configure_vcpu(
        vm.get_memory(),
        vm.get_hypervisor(),
        irq_chip,
        &mut vcpu,
        cpu_id,
        vcpu_count,
        has_bios,
        no_smt,
        host_cpu_topology,
    )
    .context("failed to configure vcpu")?;

    if !enable_per_vm_core_scheduling {
        // Do per-vCPU core scheduling by setting a unique cookie to each vCPU.
        if let Err(e) = enable_core_scheduling() {
            error!("Failed to enable core scheduling: {}", e);
        }
    }

    if run_rt {
        const DEFAULT_VCPU_RT_LEVEL: u16 = 6;
        if let Err(e) = set_rt_prio_limit(u64::from(DEFAULT_VCPU_RT_LEVEL))
            .and_then(|_| set_rt_round_robin(i32::from(DEFAULT_VCPU_RT_LEVEL)))
        {
            warn!("Failed to set vcpu to real time: {}", e);
        }
    }

    if use_hypervisor_signals {
        let mut v = get_blocked_signals().context("failed to retrieve signal mask for vcpu")?;
        v.retain(|&x| x != SIGRTMIN() + 0);
        vcpu.set_signal_mask(&v)
            .context("failed to set the signal mask for vcpu")?;
    }

    let vcpu_run_handle = vcpu
        .take_run_handle(Some(SIGRTMIN() + 0))
        .context("failed to set thread id for vcpu")?;

    Ok((vcpu, vcpu_run_handle))
}

#[cfg(all(target_arch = "x86_64", feature = "gdb"))]
fn handle_debug_msg<V>(
    cpu_id: usize,
    vcpu: &V,
    guest_mem: &GuestMemory,
    d: VcpuDebug,
    reply_tube: &mpsc::Sender<VcpuDebugStatusMessage>,
) -> Result<()>
where
    V: VcpuArch + 'static,
{
    match d {
        VcpuDebug::ReadRegs => {
            let msg = VcpuDebugStatusMessage {
                cpu: cpu_id as usize,
                msg: VcpuDebugStatus::RegValues(
                    Arch::debug_read_registers(vcpu as &V)
                        .context("failed to handle a gdb ReadRegs command")?,
                ),
            };
            reply_tube
                .send(msg)
                .context("failed to send a debug status to GDB thread")
        }
        VcpuDebug::WriteRegs(regs) => {
            Arch::debug_write_registers(vcpu as &V, &regs)
                .context("failed to handle a gdb WriteRegs command")?;
            reply_tube
                .send(VcpuDebugStatusMessage {
                    cpu: cpu_id as usize,
                    msg: VcpuDebugStatus::CommandComplete,
                })
                .context("failed to send a debug status to GDB thread")
        }
        VcpuDebug::ReadMem(vaddr, len) => {
            let msg = VcpuDebugStatusMessage {
                cpu: cpu_id as usize,
                msg: VcpuDebugStatus::MemoryRegion(
                    Arch::debug_read_memory(vcpu as &V, guest_mem, vaddr, len)
                        .unwrap_or(Vec::new()),
                ),
            };
            reply_tube
                .send(msg)
                .context("failed to send a debug status to GDB thread")
        }
        VcpuDebug::WriteMem(vaddr, buf) => {
            Arch::debug_write_memory(vcpu as &V, guest_mem, vaddr, &buf)
                .context("failed to handle a gdb WriteMem command")?;
            reply_tube
                .send(VcpuDebugStatusMessage {
                    cpu: cpu_id as usize,
                    msg: VcpuDebugStatus::CommandComplete,
                })
                .context("failed to send a debug status to GDB thread")
        }
        VcpuDebug::EnableSinglestep => {
            Arch::debug_enable_singlestep(vcpu as &V)
                .context("failed to handle a gdb EnableSingleStep command")?;
            reply_tube
                .send(VcpuDebugStatusMessage {
                    cpu: cpu_id as usize,
                    msg: VcpuDebugStatus::CommandComplete,
                })
                .context("failed to send a debug status to GDB thread")
        }
        VcpuDebug::SetHwBreakPoint(addrs) => {
            Arch::debug_set_hw_breakpoints(vcpu as &V, &addrs)
                .context("failed to handle a gdb SetHwBreakPoint command")?;
            reply_tube
                .send(VcpuDebugStatusMessage {
                    cpu: cpu_id as usize,
                    msg: VcpuDebugStatus::CommandComplete,
                })
                .context("failed to send a debug status to GDB thread")
        }
    }
}

fn run_vcpu<V>(
    cpu_id: usize,
    kvm_vcpu_id: usize,
    vcpu: Option<V>,
    vm: impl VmArch + 'static,
    mut irq_chip: Box<dyn IrqChipArch + 'static>,
    vcpu_count: usize,
    run_rt: bool,
    vcpu_affinity: Vec<usize>,
    delay_rt: bool,
    no_smt: bool,
    start_barrier: Arc<Barrier>,
    has_bios: bool,
    mut io_bus: devices::Bus,
    mut mmio_bus: devices::Bus,
    exit_evt: Event,
    requires_pvclock_ctrl: bool,
    from_main_tube: mpsc::Receiver<VcpuControl>,
    use_hypervisor_signals: bool,
    #[cfg(all(target_arch = "x86_64", feature = "gdb"))] to_gdb_tube: Option<
        mpsc::Sender<VcpuDebugStatusMessage>,
    >,
    enable_per_vm_core_scheduling: bool,
    host_cpu_topology: bool,
) -> Result<JoinHandle<()>>
where
    V: VcpuArch + 'static,
{
    thread::Builder::new()
        .name(format!("crosvm_vcpu{}", cpu_id))
        .spawn(move || {
            // The VCPU thread must trigger the `exit_evt` in all paths, and a `ScopedEvent`'s Drop
            // implementation accomplishes that.
            let _scoped_exit_evt = ScopedEvent::from(exit_evt);

            #[cfg(all(target_arch = "x86_64", feature = "gdb"))]
            let guest_mem = vm.get_memory().clone();
            let runnable_vcpu = runnable_vcpu(
                cpu_id,
                kvm_vcpu_id,
                vcpu,
                vm,
                irq_chip.as_mut(),
                vcpu_count,
                run_rt && !delay_rt,
                vcpu_affinity,
                no_smt,
                has_bios,
                use_hypervisor_signals,
                enable_per_vm_core_scheduling,
                host_cpu_topology,
            );

            start_barrier.wait();

            let (vcpu, vcpu_run_handle) = match runnable_vcpu {
                Ok(v) => v,
                Err(e) => {
                    error!("failed to start vcpu {}: {:#}", cpu_id, e);
                    return;
                }
            };

            let mut run_mode = VmRunMode::Running;
            #[cfg(all(target_arch = "x86_64", feature = "gdb"))]
            if to_gdb_tube.is_some() {
                // Wait until a GDB client attaches
                run_mode = VmRunMode::Breakpoint;
            }

            let mut interrupted_by_signal = false;

            mmio_bus.set_access_id(cpu_id);
            io_bus.set_access_id(cpu_id);

            'vcpu_loop: loop {
                // Start by checking for messages to process and the run state of the CPU.
                // An extra check here for Running so there isn't a need to call recv unless a
                // message is likely to be ready because a signal was sent.
                if interrupted_by_signal || run_mode != VmRunMode::Running {
                    'state_loop: loop {
                        // Tries to get a pending message without blocking first.
                        let msg = match from_main_tube.try_recv() {
                            Ok(m) => m,
                            Err(mpsc::TryRecvError::Empty) if run_mode == VmRunMode::Running => {
                                // If the VM is running and no message is pending, the state won't
                                // change.
                                break 'state_loop;
                            }
                            Err(mpsc::TryRecvError::Empty) => {
                                // If the VM is not running, wait until a message is ready.
                                match from_main_tube.recv() {
                                    Ok(m) => m,
                                    Err(mpsc::RecvError) => {
                                        error!("Failed to read from main tube in vcpu");
                                        break 'vcpu_loop;
                                    }
                                }
                            }
                            Err(mpsc::TryRecvError::Disconnected) => {
                                error!("Failed to read from main tube in vcpu");
                                break 'vcpu_loop;
                            }
                        };

                        // Collect all pending messages.
                        let mut messages = vec![msg];
                        messages.append(&mut from_main_tube.try_iter().collect());

                        for msg in messages {
                            match msg {
                                VcpuControl::RunState(new_mode) => {
                                    run_mode = new_mode;
                                    match run_mode {
                                        VmRunMode::Running => break 'state_loop,
                                        VmRunMode::Suspending => {
                                            // On KVM implementations that use a paravirtualized
                                            // clock (e.g. x86), a flag must be set to indicate to
                                            // the guest kernel that a vCPU was suspended. The guest
                                            // kernel will use this flag to prevent the soft lockup
                                            // detection from triggering when this vCPU resumes,
                                            // which could happen days later in realtime.
                                            if requires_pvclock_ctrl {
                                                if let Err(e) = vcpu.pvclock_ctrl() {
                                                    error!(
                                                        "failed to tell hypervisor vcpu {} is suspending: {}",
                                                        cpu_id, e
                                                    );
                                                }
                                            }
                                        }
                                        VmRunMode::Breakpoint => {}
                                        VmRunMode::Exiting => break 'vcpu_loop,
                                    }
                                }
                                #[cfg(all(target_arch = "x86_64", feature = "gdb"))]
                                VcpuControl::Debug(d) => {
                                    match &to_gdb_tube {
                                        Some(ref ch) => {
                                            if let Err(e) = handle_debug_msg(
                                                cpu_id, &vcpu, &guest_mem, d, ch,
                                            ) {
                                                error!("Failed to handle gdb message: {}", e);
                                            }
                                        },
                                        None => {
                                            error!("VcpuControl::Debug received while GDB feature is disabled: {:?}", d);
                                        }
                                    }
                                }
                                VcpuControl::MakeRT => {
                                    if run_rt && delay_rt {
                                        info!("Making vcpu {} RT\n", cpu_id);
                                        const DEFAULT_VCPU_RT_LEVEL: u16 = 6;
                                        if let Err(e) = set_rt_prio_limit(
                                            u64::from(DEFAULT_VCPU_RT_LEVEL))
                                            .and_then(|_|
                                                set_rt_round_robin(
                                                i32::from(DEFAULT_VCPU_RT_LEVEL)
                                            ))
                                        {
                                            warn!("Failed to set vcpu to real time: {}", e);
                                        }
                                    }
                                }
                            }
                        }
                    }
                }

                interrupted_by_signal = false;

                // Vcpus may have run a HLT instruction, which puts them into a state other than
                // VcpuRunState::Runnable. In that case, this call to wait_until_runnable blocks
                // until either the irqchip receives an interrupt for this vcpu, or until the main
                // thread kicks this vcpu as a result of some VmControl operation. In most IrqChip
                // implementations HLT instructions do not make it to crosvm, and thus this is a
                // no-op that always returns VcpuRunState::Runnable.
                match irq_chip.wait_until_runnable(&vcpu) {
                    Ok(VcpuRunState::Runnable) => {}
                    Ok(VcpuRunState::Interrupted) => interrupted_by_signal = true,
                    Err(e) => error!(
                        "error waiting for vcpu {} to become runnable: {}",
                        cpu_id, e
                    ),
                }

                if !interrupted_by_signal {
                    match vcpu.run(&vcpu_run_handle) {
                        Ok(VcpuExit::IoIn { port, mut size }) => {
                            let mut data = [0; 8];
                            if size > data.len() {
                                error!("unsupported IoIn size of {} bytes at port {:#x}", size, port);
                                size = data.len();
                            }
                            io_bus.read(port as u64, &mut data[..size]);
                            if let Err(e) = vcpu.set_data(&data[..size]) {
                                error!("failed to set return data for IoIn at port {:#x}: {}", port, e);
                            }
                        }
                        Ok(VcpuExit::IoOut {
                            port,
                            mut size,
                            data,
                        }) => {
                            if size > data.len() {
                                error!("unsupported IoOut size of {} bytes at port {:#x}", size, port);
                                size = data.len();
                            }
                            io_bus.write(port as u64, &data[..size]);
                        }
                        Ok(VcpuExit::MmioRead { address, size }) => {
                            let mut data = [0; 8];
                            mmio_bus.read(address, &mut data[..size]);
                            // Setting data for mmio can not fail.
                            let _ = vcpu.set_data(&data[..size]);
                        }
                        Ok(VcpuExit::MmioWrite {
                            address,
                            size,
                            data,
                        }) => {
                            mmio_bus.write(address, &data[..size]);
                        }
                        Ok(VcpuExit::IoapicEoi { vector }) => {
                            if let Err(e) = irq_chip.broadcast_eoi(vector) {
                                error!(
                                    "failed to broadcast eoi {} on vcpu {}: {}",
                                    vector, cpu_id, e
                                );
                            }
                        }
                        Ok(VcpuExit::IrqWindowOpen) => {}
                        Ok(VcpuExit::Hlt) => irq_chip.halted(cpu_id),
                        Ok(VcpuExit::Shutdown) => break,
                        Ok(VcpuExit::FailEntry {
                            hardware_entry_failure_reason,
                        }) => {
                            error!("vcpu hw run failure: {:#x}", hardware_entry_failure_reason);
                            break;
                        }
                        Ok(VcpuExit::SystemEvent(_, _)) => break,
                        Ok(VcpuExit::Debug { .. }) => {
                            #[cfg(all(target_arch = "x86_64", feature = "gdb"))]
                            {
                                let msg = VcpuDebugStatusMessage {
                                    cpu: cpu_id as usize,
                                    msg: VcpuDebugStatus::HitBreakPoint,
                                };
                                if let Some(ref ch) = to_gdb_tube {
                                    if let Err(e) = ch.send(msg) {
                                        error!("failed to notify breakpoint to GDB thread: {}", e);
                                        break;
                                    }
                                }
                                run_mode = VmRunMode::Breakpoint;
                            }
                        }
                        Ok(r) => warn!("unexpected vcpu exit: {:?}", r),
                        Err(e) => match e.errno() {
                            libc::EINTR => interrupted_by_signal = true,
                            libc::EAGAIN => {}
                            _ => {
                                error!("vcpu hit unknown error: {}", e);
                                break;
                            }
                        },
                    }
                }

                if interrupted_by_signal {
                    if use_hypervisor_signals {
                        // Try to clear the signal that we use to kick VCPU if it is pending before
                        // attempting to handle pause requests.
                        if let Err(e) = clear_signal(SIGRTMIN() + 0) {
                            error!("failed to clear pending signal: {}", e);
                            break;
                        }
                    } else {
                        vcpu.set_immediate_exit(false);
                    }
                }

                if let Err(e) = irq_chip.inject_interrupts(&vcpu) {
                    error!("failed to inject interrupts for vcpu {}: {}", cpu_id, e);
                }
            }
        })
        .context("failed to spawn VCPU thread")
}

fn setup_vm_components(cfg: &Config) -> Result<VmComponents> {
    let initrd_image = if let Some(initrd_path) = &cfg.initrd_path {
        Some(
            open_file(
                initrd_path,
                true,  /*read_only*/
                false, /*O_DIRECT*/
            )
            .with_context(|| format!("failed to open initrd {}", initrd_path.display()))?,
        )
    } else {
        None
    };

    let vm_image = match cfg.executable_path {
        Some(Executable::Kernel(ref kernel_path)) => VmImage::Kernel(
            open_file(
                kernel_path,
                true,  /*read_only*/
                false, /*O_DIRECT*/
            )
            .with_context(|| format!("failed to open kernel image {}", kernel_path.display()))?,
        ),
        Some(Executable::Bios(ref bios_path)) => VmImage::Bios(
            open_file(bios_path, true /*read_only*/, false /*O_DIRECT*/)
                .with_context(|| format!("failed to open bios {}", bios_path.display()))?,
        ),
        _ => panic!("Did not receive a bios or kernel, should be impossible."),
    };

    let swiotlb = if let Some(size) = cfg.swiotlb {
        Some(
            size.checked_mul(1024 * 1024)
                .ok_or_else(|| anyhow!("requested swiotlb size too large"))?,
        )
    } else {
        match cfg.protected_vm {
            ProtectionType::Protected => Some(64 * 1024 * 1024),
            ProtectionType::Unprotected => None,
        }
    };

    Ok(VmComponents {
        memory_size: cfg
            .memory
            .unwrap_or(256)
            .checked_mul(1024 * 1024)
            .ok_or_else(|| anyhow!("requested memory size too large"))?,
        swiotlb,
        vcpu_count: cfg.vcpu_count.unwrap_or(1),
        vcpu_affinity: cfg.vcpu_affinity.clone(),
        cpu_clusters: cfg.cpu_clusters.clone(),
        cpu_capacity: cfg.cpu_capacity.clone(),
        no_smt: cfg.no_smt,
        hugepages: cfg.hugepages,
        vm_image,
        android_fstab: cfg
            .android_fstab
            .as_ref()
            .map(|x| {
                File::open(x)
                    .with_context(|| format!("failed to open android fstab file {}", x.display()))
            })
            .map_or(Ok(None), |v| v.map(Some))?,
        pstore: cfg.pstore.clone(),
        initrd_image,
        extra_kernel_params: cfg.params.clone(),
        acpi_sdts: cfg
            .acpi_tables
            .iter()
            .map(|path| {
                SDT::from_file(path)
                    .with_context(|| format!("failed to open ACPI file {}", path.display()))
            })
            .collect::<Result<Vec<SDT>>>()?,
        rt_cpus: cfg.rt_cpus.clone(),
        delay_rt: cfg.delay_rt,
        protected_vm: cfg.protected_vm,
        #[cfg(all(target_arch = "x86_64", feature = "gdb"))]
        gdb: None,
        dmi_path: cfg.dmi_path.clone(),
        no_legacy: cfg.no_legacy,
        host_cpu_topology: cfg.host_cpu_topology,
    })
}

pub enum ExitState {
    Reset,
    Stop,
}

pub fn run_config(cfg: Config) -> Result<ExitState> {
    let components = setup_vm_components(&cfg)?;

    let guest_mem_layout =
        Arch::guest_memory_layout(&components).context("failed to create guest memory layout")?;
    let guest_mem = GuestMemory::new(&guest_mem_layout).context("failed to create guest memory")?;
    let mut mem_policy = MemoryPolicy::empty();
    if components.hugepages {
        mem_policy |= MemoryPolicy::USE_HUGEPAGES;
    }
    guest_mem.set_memory_policy(mem_policy);
    let kvm = Kvm::new_with_path(&cfg.kvm_device_path).context("failed to create kvm")?;
    let vm = KvmVm::new(&kvm, guest_mem).context("failed to create vm")?;
    let vm_clone = vm.try_clone().context("failed to clone vm")?;

    enum KvmIrqChip {
        #[cfg(any(target_arch = "x86", target_arch = "x86_64"))]
        Split(KvmSplitIrqChip),
        Kernel(KvmKernelIrqChip),
    }

    impl KvmIrqChip {
        fn as_mut(&mut self) -> &mut dyn IrqChipArch {
            match self {
                #[cfg(any(target_arch = "x86", target_arch = "x86_64"))]
                KvmIrqChip::Split(i) => i,
                KvmIrqChip::Kernel(i) => i,
            }
        }
    }

    let ioapic_host_tube;
    let mut irq_chip = if cfg.split_irqchip {
        #[cfg(not(any(target_arch = "x86", target_arch = "x86_64")))]
        unimplemented!("KVM split irqchip mode only supported on x86 processors");
        #[cfg(any(target_arch = "x86", target_arch = "x86_64"))]
        {
            let (host_tube, ioapic_device_tube) = Tube::pair().context("failed to create tube")?;
            ioapic_host_tube = Some(host_tube);
            KvmIrqChip::Split(
                KvmSplitIrqChip::new(
                    vm_clone,
                    components.vcpu_count,
                    ioapic_device_tube,
                    Some(120),
                )
                .context("failed to create IRQ chip")?,
            )
        }
    } else {
        ioapic_host_tube = None;
        KvmIrqChip::Kernel(
            KvmKernelIrqChip::new(vm_clone, components.vcpu_count)
                .context("failed to create IRQ chip")?,
        )
    };

    run_vm::<KvmVcpu, KvmVm>(cfg, components, vm, irq_chip.as_mut(), ioapic_host_tube)
}

fn run_vm<Vcpu, V>(
    cfg: Config,
    #[allow(unused_mut)] mut components: VmComponents,
    mut vm: V,
    irq_chip: &mut dyn IrqChipArch,
    ioapic_host_tube: Option<Tube>,
) -> Result<ExitState>
where
    Vcpu: VcpuArch + 'static,
    V: VmArch + 'static,
{
    if cfg.sandbox {
        // Printing something to the syslog before entering minijail so that libc's syslogger has a
        // chance to open files necessary for its operation, like `/etc/localtime`. After jailing,
        // access to those files will not be possible.
        info!("crosvm entering multiprocess mode");
    }

    #[cfg(feature = "usb")]
    let (usb_control_tube, usb_provider) =
        HostBackendDeviceProvider::new().context("failed to create usb provider")?;

    // Masking signals is inherently dangerous, since this can persist across clones/execs. Do this
    // before any jailed devices have been spawned, so that we can catch any of them that fail very
    // quickly.
    let sigchld_fd = SignalFd::new(libc::SIGCHLD).context("failed to create signalfd")?;

    let control_server_socket = match &cfg.socket_path {
        Some(path) => Some(UnlinkUnixSeqpacketListener(
            UnixSeqpacketListener::bind(path).context("failed to create control server")?,
        )),
        None => None,
    };

    let mut control_tubes = Vec::new();

    #[cfg(all(target_arch = "x86_64", feature = "gdb"))]
    if let Some(port) = cfg.gdb {
        // GDB needs a control socket to interrupt vcpus.
        let (gdb_host_tube, gdb_control_tube) = Tube::pair().context("failed to create tube")?;
        control_tubes.push(TaggedControlTube::Vm(gdb_host_tube));
        components.gdb = Some((port, gdb_control_tube));
    }

    for wl_cfg in &cfg.vhost_user_wl {
        let wayland_host_tube = UnixSeqpacket::connect(&wl_cfg.vm_tube)
            .map(Tube::new)
            .context("failed to connect to wayland tube")?;
        control_tubes.push(TaggedControlTube::VmMemory(wayland_host_tube));
    }

    let mut vhost_user_gpu_tubes = Vec::with_capacity(cfg.vhost_user_gpu.len());
    for _ in 0..cfg.vhost_user_gpu.len() {
        let (host_tube, device_tube) = Tube::pair().context("failed to create tube")?;
        vhost_user_gpu_tubes.push((
            host_tube.try_clone().context("failed to clone tube")?,
            device_tube,
        ));
        control_tubes.push(TaggedControlTube::VmMemory(host_tube));
    }

    let (wayland_host_tube, wayland_device_tube) = Tube::pair().context("failed to create tube")?;
    control_tubes.push(TaggedControlTube::VmMemory(wayland_host_tube));
    // Balloon gets a special socket so balloon requests can be forwarded from the main process.
    let (balloon_host_tube, balloon_device_tube) = Tube::pair().context("failed to create tube")?;
    // Set recv timeout to avoid deadlock on sending BalloonControlCommand before guest is ready.
    balloon_host_tube
        .set_recv_timeout(Some(Duration::from_millis(100)))
        .context("failed to create tube")?;

    // Create one control socket per disk.
    let mut disk_device_tubes = Vec::new();
    let mut disk_host_tubes = Vec::new();
    let disk_count = cfg.disks.len();
    for _ in 0..disk_count {
        let (disk_host_tub, disk_device_tube) = Tube::pair().context("failed to create tube")?;
        disk_host_tubes.push(disk_host_tub);
        disk_device_tubes.push(disk_device_tube);
    }

    let mut pmem_device_tubes = Vec::new();
    let pmem_count = cfg.pmem_devices.len();
    for _ in 0..pmem_count {
        let (pmem_host_tube, pmem_device_tube) = Tube::pair().context("failed to create tube")?;
        pmem_device_tubes.push(pmem_device_tube);
        control_tubes.push(TaggedControlTube::VmMsync(pmem_host_tube));
    }

    let (gpu_host_tube, gpu_device_tube) = Tube::pair().context("failed to create tube")?;
    control_tubes.push(TaggedControlTube::VmMemory(gpu_host_tube));

    if let Some(ioapic_host_tube) = ioapic_host_tube {
        control_tubes.push(TaggedControlTube::VmIrq(ioapic_host_tube));
    }

    let battery = if cfg.battery_type.is_some() {
        #[cfg_attr(not(feature = "power-monitor-powerd"), allow(clippy::manual_map))]
        let jail = match simple_jail(&cfg, "battery")? {
            #[cfg_attr(not(feature = "power-monitor-powerd"), allow(unused_mut))]
            Some(mut jail) => {
                // Setup a bind mount to the system D-Bus socket if the powerd monitor is used.
                #[cfg(feature = "power-monitor-powerd")]
                {
                    add_current_user_to_jail(&mut jail)?;

                    // Create a tmpfs in the device's root directory so that we can bind mount files.
                    jail.mount_with_data(
                        Path::new("none"),
                        Path::new("/"),
                        "tmpfs",
                        (libc::MS_NOSUID | libc::MS_NODEV | libc::MS_NOEXEC) as usize,
                        "size=67108864",
                    )?;

                    let system_bus_socket_path = Path::new("/run/dbus/system_bus_socket");
                    jail.mount_bind(system_bus_socket_path, system_bus_socket_path, true)?;
                }
                Some(jail)
            }
            None => None,
        };
        (&cfg.battery_type, jail)
    } else {
        (&cfg.battery_type, None)
    };

    let map_request: Arc<Mutex<Option<ExternalMapping>>> = Arc::new(Mutex::new(None));

    let fs_count = cfg
        .shared_dirs
        .iter()
        .filter(|sd| sd.kind == SharedDirKind::FS)
        .count();
    let mut fs_device_tubes = Vec::with_capacity(fs_count);
    for _ in 0..fs_count {
        let (fs_host_tube, fs_device_tube) = Tube::pair().context("failed to create tube")?;
        control_tubes.push(TaggedControlTube::Fs(fs_host_tube));
        fs_device_tubes.push(fs_device_tube);
    }

    let exit_evt = Event::new().context("failed to create event")?;
    let reset_evt = Event::new().context("failed to create event")?;
    let mut sys_allocator = Arch::create_system_allocator(vm.get_memory());

    // Allocate the ramoops region first. AArch64::build_vm() assumes this.
    let ramoops_region = match &components.pstore {
        Some(pstore) => Some(
            arch::pstore::create_memory_region(&mut vm, &mut sys_allocator, pstore)
                .context("failed to allocate pstore region")?,
        ),
        None => None,
    };

    let phys_max_addr = Arch::get_phys_max_addr();
    let mut devices = create_devices(
        &cfg,
        &mut vm,
        &mut sys_allocator,
        &exit_evt,
        phys_max_addr,
        &mut control_tubes,
        wayland_device_tube,
        gpu_device_tube,
        vhost_user_gpu_tubes,
        balloon_device_tube,
        &mut disk_device_tubes,
        &mut pmem_device_tubes,
        &mut fs_device_tubes,
        #[cfg(feature = "usb")]
        usb_provider,
        Arc::clone(&map_request),
    )?;

    #[cfg(any(target_arch = "x86", target_arch = "x86_64"))]
    for device in devices
        .iter_mut()
        .filter_map(|(dev, _)| dev.as_pci_device_mut())
    {
        let sdts = device
            .generate_acpi(components.acpi_sdts)
            .or_else(|| {
                error!("ACPI table generation error");
                None
            })
            .ok_or_else(|| anyhow!("failed to generate ACPI table"))?;
        components.acpi_sdts = sdts;
    }

    // KVM_CREATE_VCPU uses apic id for x86 and uses cpu id for others.
    let mut kvm_vcpu_ids = Vec::new();

    #[cfg_attr(not(feature = "direct"), allow(unused_mut))]
    let mut linux = Arch::build_vm::<V, Vcpu>(
        components,
        &exit_evt,
        &reset_evt,
        &mut sys_allocator,
        &cfg.serial_parameters,
        simple_jail(&cfg, "serial")?,
        battery,
        vm,
        ramoops_region,
        devices,
        irq_chip,
        &mut kvm_vcpu_ids,
    )
    .context("the architecture failed to build the vm")?;

    #[cfg(any(target_arch = "x86", target_arch = "x86_64"))]
    {
        // Create Pcie Root Port
        let pcie_root_port = Arc::new(Mutex::new(PcieRootPort::new()));
        let (msi_host_tube, msi_device_tube) = Tube::pair().context("failed to create tube")?;
        control_tubes.push(TaggedControlTube::VmIrq(msi_host_tube));
        let sec_bus = (1..255)
            .find(|&bus_num| sys_allocator.pci_bus_empty(bus_num))
            .context("failed to find empty bus for Pci hotplug")?;
        let pci_bridge = Box::new(PciBridge::new(
            pcie_root_port.clone(),
            msi_device_tube,
            0,
            sec_bus,
        ));
        Arch::register_pci_device(&mut linux, pci_bridge, None, &mut sys_allocator)
            .context("Failed to configure pci bridge device")?;
        linux.hotplug_bus.push(pcie_root_port);
    }

    #[cfg(feature = "direct")]
    if let Some(pmio) = &cfg.direct_pmio {
        let direct_io = Arc::new(
            devices::DirectIo::new(&pmio.path, false).context("failed to open direct io device")?,
        );
        for range in pmio.ranges.iter() {
            linux
                .io_bus
                .insert_sync(direct_io.clone(), range.base, range.len)
                .unwrap();
        }
    };

    #[cfg(feature = "direct")]
    if let Some(mmio) = &cfg.direct_mmio {
        let direct_mmio = Arc::new(
            devices::DirectMmio::new(&mmio.path, false, &mmio.ranges)
                .context("failed to open direct mmio device")?,
        );

        for range in mmio.ranges.iter() {
            linux
                .mmio_bus
                .insert_sync(direct_mmio.clone(), range.base, range.len)
                .unwrap();
        }
    };

    #[cfg(feature = "direct")]
    let mut irqs = Vec::new();

    #[cfg(feature = "direct")]
    for irq in &cfg.direct_level_irq {
        if !sys_allocator.reserve_irq(*irq) {
            warn!("irq {} already reserved.", irq);
        }
        let trigger = Event::new().context("failed to create event")?;
        let resample = Event::new().context("failed to create event")?;
        linux
            .irq_chip
            .register_irq_event(*irq, &trigger, Some(&resample))
            .unwrap();
        let direct_irq = devices::DirectIrq::new(trigger, Some(resample))
            .context("failed to enable interrupt forwarding")?;
        direct_irq
            .irq_enable(*irq)
            .context("failed to enable interrupt forwarding")?;
        irqs.push(direct_irq);
    }

    #[cfg(feature = "direct")]
    for irq in &cfg.direct_edge_irq {
        if !sys_allocator.reserve_irq(*irq) {
            warn!("irq {} already reserved.", irq);
        }
        let trigger = Event::new().context("failed to create event")?;
        linux
            .irq_chip
            .register_irq_event(*irq, &trigger, None)
            .unwrap();
        let direct_irq = devices::DirectIrq::new(trigger, None)
            .context("failed to enable interrupt forwarding")?;
        direct_irq
            .irq_enable(*irq)
            .context("failed to enable interrupt forwarding")?;
        irqs.push(direct_irq);
    }

    let gralloc = RutabagaGralloc::new().context("failed to create gralloc")?;
    run_control(
        linux,
        sys_allocator,
        control_server_socket,
        control_tubes,
        balloon_host_tube,
        &disk_host_tubes,
        #[cfg(feature = "usb")]
        usb_control_tube,
        exit_evt,
        reset_evt,
        sigchld_fd,
        cfg.sandbox,
        Arc::clone(&map_request),
        gralloc,
        cfg.per_vm_core_scheduling,
        cfg.host_cpu_topology,
        kvm_vcpu_ids,
    )
}

fn get_hp_bus<V: VmArch, Vcpu: VcpuArch>(
    linux: &RunnableLinuxVm<V, Vcpu>,
    host_addr: PciAddress,
) -> Result<(Arc<Mutex<dyn HotPlugBus>>, u8)> {
    for hp_bus in linux.hotplug_bus.iter() {
        if let Some(number) = hp_bus.lock().is_match(host_addr) {
            return Ok((hp_bus.clone(), number));
        }
    }
    Err(anyhow!("Failed to find a suitable hotplug bus"))
}

#[allow(dead_code)]
fn add_vfio_device<V: VmArch, Vcpu: VcpuArch>(
    linux: &mut RunnableLinuxVm<V, Vcpu>,
    sys_allocator: &mut SystemAllocator,
    cfg: &Config,
    control_tubes: &mut Vec<TaggedControlTube>,
    vfio_path: &Path,
) -> Result<()> {
    let host_os_str = vfio_path
        .file_name()
        .ok_or_else(|| anyhow!("failed to parse or find vfio path"))?;
    let host_str = host_os_str
        .to_str()
        .ok_or_else(|| anyhow!("failed to parse or find vfio path"))?;
    let host_addr = PciAddress::from_string(host_str);

    let (hp_bus, bus_num) = get_hp_bus(linux, host_addr)?;

    let mut endpoints: BTreeMap<u32, Arc<Mutex<VfioContainer>>> = BTreeMap::new();
    let (vfio_pci_device, jail) = create_vfio_device(
        cfg,
        &linux.vm,
        sys_allocator,
        control_tubes,
        vfio_path,
        Some(bus_num),
        &mut endpoints,
        false,
    )?;

    let pci_address = Arch::register_pci_device(linux, vfio_pci_device, jail, sys_allocator)
        .context("Failed to configure pci hotplug device")?;

    let host_os_str = vfio_path
        .file_name()
        .ok_or_else(|| anyhow!("failed to parse or find vfio path"))?;
    let host_str = host_os_str
        .to_str()
        .ok_or_else(|| anyhow!("failed to parse or find vfio path"))?;
    let host_addr = PciAddress::from_string(host_str);
    let host_key = HostHotPlugKey::Vfio { host_addr };
    let mut hp_bus = hp_bus.lock();
    hp_bus.add_hotplug_device(host_key, pci_address);
    hp_bus.hot_plug(pci_address);
    Ok(())
}

#[allow(dead_code)]
fn remove_vfio_device<V: VmArch, Vcpu: VcpuArch>(
    linux: &RunnableLinuxVm<V, Vcpu>,
    sys_allocator: &mut SystemAllocator,
    vfio_path: &Path,
) -> Result<()> {
    let host_os_str = vfio_path
        .file_name()
        .ok_or_else(|| anyhow!("failed to parse or find vfio path"))?;
    let host_str = host_os_str
        .to_str()
        .ok_or_else(|| anyhow!("failed to parse or find vfio path"))?;
    let host_addr = PciAddress::from_string(host_str);
    let host_key = HostHotPlugKey::Vfio { host_addr };
    for hp_bus in linux.hotplug_bus.iter() {
        let mut hp_bus_lock = hp_bus.lock();
        if let Some(pci_addr) = hp_bus_lock.get_hotplug_device(host_key) {
            hp_bus_lock.hot_unplug(pci_addr);
            sys_allocator.release_pci(pci_addr.bus, pci_addr.dev, pci_addr.func);
            return Ok(());
        }
    }

    Err(anyhow!("HotPlugBus hasn't been implemented"))
}

/// Signals all running VCPUs to vmexit, sends VcpuControl message to each VCPU tube, and tells
/// `irq_chip` to stop blocking halted VCPUs. The channel message is set first because both the
/// signal and the irq_chip kick could cause the VCPU thread to continue through the VCPU run
/// loop.
fn kick_all_vcpus(
    vcpu_handles: &[(JoinHandle<()>, mpsc::Sender<vm_control::VcpuControl>)],
    irq_chip: &dyn IrqChip,
    message: VcpuControl,
) {
    for (handle, tube) in vcpu_handles {
        if let Err(e) = tube.send(message.clone()) {
            error!("failed to send VcpuControl: {}", e);
        }
        let _ = handle.kill(SIGRTMIN() + 0);
    }
    irq_chip.kick_halted_vcpus();
}

fn run_control<V: VmArch + 'static, Vcpu: VcpuArch + 'static>(
    mut linux: RunnableLinuxVm<V, Vcpu>,
    mut sys_allocator: SystemAllocator,
    control_server_socket: Option<UnlinkUnixSeqpacketListener>,
    mut control_tubes: Vec<TaggedControlTube>,
    balloon_host_tube: Tube,
    disk_host_tubes: &[Tube],
    #[cfg(feature = "usb")] usb_control_tube: Tube,
    exit_evt: Event,
    reset_evt: Event,
    sigchld_fd: SignalFd,
    sandbox: bool,
    map_request: Arc<Mutex<Option<ExternalMapping>>>,
    mut gralloc: RutabagaGralloc,
    enable_per_vm_core_scheduling: bool,
    host_cpu_topology: bool,
    kvm_vcpu_ids: Vec<usize>,
) -> Result<ExitState> {
    #[derive(PollToken)]
    enum Token {
        Exit,
        Reset,
        Suspend,
        ChildSignal,
        IrqFd { index: IrqEventIndex },
        VmControlServer,
        VmControl { index: usize },
    }

    stdin()
        .set_raw_mode()
        .expect("failed to set terminal raw mode");

    let wait_ctx = WaitContext::build_with(&[
        (&exit_evt, Token::Exit),
        (&reset_evt, Token::Reset),
        (&linux.suspend_evt, Token::Suspend),
        (&sigchld_fd, Token::ChildSignal),
    ])
    .context("failed to add descriptor to wait context")?;

    if let Some(socket_server) = &control_server_socket {
        wait_ctx
            .add(socket_server, Token::VmControlServer)
            .context("failed to add descriptor to wait context")?;
    }
    for (index, socket) in control_tubes.iter().enumerate() {
        wait_ctx
            .add(socket.as_ref(), Token::VmControl { index })
            .context("failed to add descriptor to wait context")?;
    }

    let events = linux
        .irq_chip
        .irq_event_tokens()
        .context("failed to add descriptor to wait context")?;

    for (index, _gsi, evt) in events {
        wait_ctx
            .add(&evt, Token::IrqFd { index })
            .context("failed to add descriptor to wait context")?;
    }

    if sandbox {
        // Before starting VCPUs, in case we started with some capabilities, drop them all.
        drop_capabilities().context("failed to drop process capabilities")?;
    }

    #[cfg(all(target_arch = "x86_64", feature = "gdb"))]
    // Create a channel for GDB thread.
    let (to_gdb_channel, from_vcpu_channel) = if linux.gdb.is_some() {
        let (s, r) = mpsc::channel();
        (Some(s), Some(r))
    } else {
        (None, None)
    };

    let mut vcpu_handles = Vec::with_capacity(linux.vcpu_count);
    let vcpu_thread_barrier = Arc::new(Barrier::new(linux.vcpu_count + 1));
    let use_hypervisor_signals = !linux
        .vm
        .get_hypervisor()
        .check_capability(&HypervisorCap::ImmediateExit);
    setup_vcpu_signal_handler::<Vcpu>(use_hypervisor_signals)?;

    let vcpus: Vec<Option<_>> = match linux.vcpus.take() {
        Some(vec) => vec.into_iter().map(Some).collect(),
        None => iter::repeat_with(|| None).take(linux.vcpu_count).collect(),
    };
    // Enable core scheduling before creating vCPUs so that the cookie will be
    // shared by all vCPU threads.
    // TODO(b/199312402): Avoid enabling core scheduling for the crosvm process
    // itself for even better performance. Only vCPUs need the feature.
    if enable_per_vm_core_scheduling {
        if let Err(e) = enable_core_scheduling() {
            error!("Failed to enable core scheduling: {}", e);
        }
    }
    for (cpu_id, vcpu) in vcpus.into_iter().enumerate() {
        let (to_vcpu_channel, from_main_channel) = mpsc::channel();
        let vcpu_affinity = match linux.vcpu_affinity.clone() {
            Some(VcpuAffinity::Global(v)) => v,
            Some(VcpuAffinity::PerVcpu(mut m)) => m.remove(&cpu_id).unwrap_or_default(),
            None => Default::default(),
        };
        let handle = run_vcpu(
            cpu_id,
            kvm_vcpu_ids[cpu_id],
            vcpu,
            linux.vm.try_clone().context("failed to clone vm")?,
            linux
                .irq_chip
                .try_box_clone()
                .context("failed to clone irqchip")?,
            linux.vcpu_count,
            linux.rt_cpus.contains(&cpu_id),
            vcpu_affinity,
            linux.delay_rt,
            linux.no_smt,
            vcpu_thread_barrier.clone(),
            linux.has_bios,
            (*linux.io_bus).clone(),
            (*linux.mmio_bus).clone(),
            exit_evt.try_clone().context("failed to clone event")?,
            linux.vm.check_capability(VmCap::PvClockSuspend),
            from_main_channel,
            use_hypervisor_signals,
            #[cfg(all(target_arch = "x86_64", feature = "gdb"))]
            to_gdb_channel.clone(),
            enable_per_vm_core_scheduling,
            host_cpu_topology,
        )?;
        vcpu_handles.push((handle, to_vcpu_channel));
    }

    #[cfg(all(target_arch = "x86_64", feature = "gdb"))]
    // Spawn GDB thread.
    if let Some((gdb_port_num, gdb_control_tube)) = linux.gdb.take() {
        let to_vcpu_channels = vcpu_handles
            .iter()
            .map(|(_handle, channel)| channel.clone())
            .collect();
        let target = GdbStub::new(
            gdb_control_tube,
            to_vcpu_channels,
            from_vcpu_channel.unwrap(), // Must succeed to unwrap()
        );
        thread::Builder::new()
            .name("gdb".to_owned())
            .spawn(move || gdb_thread(target, gdb_port_num))
            .context("failed to spawn GDB thread")?;
    };

    vcpu_thread_barrier.wait();

    let mut exit_state = ExitState::Stop;
    let mut balloon_stats_id: u64 = 0;

    'wait: loop {
        let events = {
            match wait_ctx.wait() {
                Ok(v) => v,
                Err(e) => {
                    error!("failed to poll: {}", e);
                    break;
                }
            }
        };

        if let Err(e) = linux.irq_chip.process_delayed_irq_events() {
            warn!("can't deliver delayed irqs: {}", e);
        }

        let mut vm_control_indices_to_remove = Vec::new();
        for event in events.iter().filter(|e| e.is_readable) {
            match event.token {
                Token::Exit => {
                    info!("vcpu requested shutdown");
                    break 'wait;
                }
                Token::Reset => {
                    info!("vcpu requested reset");
                    exit_state = ExitState::Reset;
                    break 'wait;
                }
                Token::Suspend => {
                    info!("VM requested suspend");
                    linux.suspend_evt.read().unwrap();
                    kick_all_vcpus(
                        &vcpu_handles,
                        linux.irq_chip.as_irq_chip(),
                        VcpuControl::RunState(VmRunMode::Suspending),
                    );
                }
                Token::ChildSignal => {
                    // Print all available siginfo structs, then exit the loop.
                    while let Some(siginfo) =
                        sigchld_fd.read().context("failed to create signalfd")?
                    {
                        let pid = siginfo.ssi_pid;
                        let pid_label = match linux.pid_debug_label_map.get(&pid) {
                            Some(label) => format!("{} (pid {})", label, pid),
                            None => format!("pid {}", pid),
                        };
                        error!(
                            "child {} died: signo {}, status {}, code {}",
                            pid_label, siginfo.ssi_signo, siginfo.ssi_status, siginfo.ssi_code
                        );
                    }
                    break 'wait;
                }
                Token::IrqFd { index } => {
                    if let Err(e) = linux.irq_chip.service_irq_event(index) {
                        error!("failed to signal irq {}: {}", index, e);
                    }
                }
                Token::VmControlServer => {
                    if let Some(socket_server) = &control_server_socket {
                        match socket_server.accept() {
                            Ok(socket) => {
                                wait_ctx
                                    .add(
                                        &socket,
                                        Token::VmControl {
                                            index: control_tubes.len(),
                                        },
                                    )
                                    .context("failed to add descriptor to wait context")?;
                                control_tubes.push(TaggedControlTube::Vm(Tube::new(socket)));
                            }
                            Err(e) => error!("failed to accept socket: {}", e),
                        }
                    }
                }
                Token::VmControl { index } => {
                    if let Some(socket) = control_tubes.get(index) {
                        match socket {
                            TaggedControlTube::Vm(tube) => match tube.recv::<VmRequest>() {
                                Ok(request) => {
                                    let mut run_mode_opt = None;
                                    let response = request.execute(
                                        &mut run_mode_opt,
                                        &balloon_host_tube,
                                        &mut balloon_stats_id,
                                        disk_host_tubes,
                                        #[cfg(feature = "usb")]
                                        Some(&usb_control_tube),
                                        #[cfg(not(feature = "usb"))]
                                        None,
                                        &mut linux.bat_control,
                                        &vcpu_handles,
                                    );
                                    if let Err(e) = tube.send(&response) {
                                        error!("failed to send VmResponse: {}", e);
                                    }
                                    if let Some(run_mode) = run_mode_opt {
                                        info!("control socket changed run mode to {}", run_mode);
                                        match run_mode {
                                            VmRunMode::Exiting => {
                                                break 'wait;
                                            }
                                            other => {
                                                if other == VmRunMode::Running {
                                                    for dev in &linux.resume_notify_devices {
                                                        dev.lock().resume_imminent();
                                                    }
                                                }
                                                kick_all_vcpus(
                                                    &vcpu_handles,
                                                    linux.irq_chip.as_irq_chip(),
                                                    VcpuControl::RunState(other),
                                                );
                                            }
                                        }
                                    }
                                }
                                Err(e) => {
                                    if let TubeError::Disconnected = e {
                                        vm_control_indices_to_remove.push(index);
                                    } else {
                                        error!("failed to recv VmRequest: {}", e);
                                    }
                                }
                            },
                            TaggedControlTube::VmMemory(tube) => {
                                match tube.recv::<VmMemoryRequest>() {
                                    Ok(request) => {
                                        let response = request.execute(
                                            &mut linux.vm,
                                            &mut sys_allocator,
                                            Arc::clone(&map_request),
                                            &mut gralloc,
                                        );
                                        if let Err(e) = tube.send(&response) {
                                            error!("failed to send VmMemoryControlResponse: {}", e);
                                        }
                                    }
                                    Err(e) => {
                                        if let TubeError::Disconnected = e {
                                            vm_control_indices_to_remove.push(index);
                                        } else {
                                            error!("failed to recv VmMemoryControlRequest: {}", e);
                                        }
                                    }
                                }
                            }
                            TaggedControlTube::VmIrq(tube) => match tube.recv::<VmIrqRequest>() {
                                Ok(request) => {
                                    let response = {
                                        let irq_chip = &mut linux.irq_chip;
                                        request.execute(
                                            |setup| match setup {
                                                IrqSetup::Event(irq, ev) => {
                                                    if let Some(event_index) = irq_chip
                                                        .register_irq_event(irq, ev, None)?
                                                    {
                                                        match wait_ctx.add(
                                                            ev,
                                                            Token::IrqFd {
                                                                index: event_index
                                                            },
                                                        ) {
                                                            Err(e) => {
                                                                warn!("failed to add IrqFd to poll context: {}", e);
                                                                Err(e)
                                                            },
                                                            Ok(_) => {
                                                                Ok(())
                                                            }
                                                        }
                                                    } else {
                                                        Ok(())
                                                    }
                                                }
                                                IrqSetup::Route(route) => irq_chip.route_irq(route),
                                            },
                                            &mut sys_allocator,
                                        )
                                    };
                                    if let Err(e) = tube.send(&response) {
                                        error!("failed to send VmIrqResponse: {}", e);
                                    }
                                }
                                Err(e) => {
                                    if let TubeError::Disconnected = e {
                                        vm_control_indices_to_remove.push(index);
                                    } else {
                                        error!("failed to recv VmIrqRequest: {}", e);
                                    }
                                }
                            },
                            TaggedControlTube::VmMsync(tube) => {
                                match tube.recv::<VmMsyncRequest>() {
                                    Ok(request) => {
                                        let response = request.execute(&mut linux.vm);
                                        if let Err(e) = tube.send(&response) {
                                            error!("failed to send VmMsyncResponse: {}", e);
                                        }
                                    }
                                    Err(e) => {
                                        if let TubeError::Disconnected = e {
                                            vm_control_indices_to_remove.push(index);
                                        } else {
                                            error!("failed to recv VmMsyncRequest: {}", e);
                                        }
                                    }
                                }
                            }
                            TaggedControlTube::Fs(tube) => match tube.recv::<FsMappingRequest>() {
                                Ok(request) => {
                                    let response =
                                        request.execute(&mut linux.vm, &mut sys_allocator);
                                    if let Err(e) = tube.send(&response) {
                                        error!("failed to send VmResponse: {}", e);
                                    }
                                }
                                Err(e) => {
                                    if let TubeError::Disconnected = e {
                                        vm_control_indices_to_remove.push(index);
                                    } else {
                                        error!("failed to recv VmResponse: {}", e);
                                    }
                                }
                            },
                        }
                    }
                }
            }
        }

        // It's possible more data is readable and buffered while the socket is hungup,
        // so don't delete the tube from the poll context until we're sure all the
        // data is read.
        // Below case covers a condition where we have received a hungup event and the tube is not
        // readable.
        // In case of readable tube, once all data is read, any attempt to read more data on hungup
        // tube should fail. On such failure, we get Disconnected error and index gets added to
        // vm_control_indices_to_remove by the time we reach here.
        for event in events.iter().filter(|e| e.is_hungup && !e.is_readable) {
            if let Token::VmControl { index } = event.token {
                vm_control_indices_to_remove.push(index);
            }
        }

        // Sort in reverse so the highest indexes are removed first. This removal algorithm
        // preserves correct indexes as each element is removed.
        vm_control_indices_to_remove.sort_unstable_by_key(|&k| Reverse(k));
        vm_control_indices_to_remove.dedup();
        for index in vm_control_indices_to_remove {
            // Delete the socket from the `wait_ctx` synchronously. Otherwise, the kernel will do
            // this automatically when the FD inserted into the `wait_ctx` is closed after this
            // if-block, but this removal can be deferred unpredictably. In some instances where the
            // system is under heavy load, we can even get events returned by `wait_ctx` for an FD
            // that has already been closed. Because the token associated with that spurious event
            // now belongs to a different socket, the control loop will start to interact with
            // sockets that might not be ready to use. This can cause incorrect hangup detection or
            // blocking on a socket that will never be ready. See also: crbug.com/1019986
            if let Some(socket) = control_tubes.get(index) {
                wait_ctx
                    .delete(socket)
                    .context("failed to remove descriptor from wait context")?;
            }

            // This line implicitly drops the socket at `index` when it gets returned by
            // `swap_remove`. After this line, the socket at `index` is not the one from
            // `vm_control_indices_to_remove`. Because of this socket's change in index, we need to
            // use `wait_ctx.modify` to change the associated index in its `Token::VmControl`.
            control_tubes.swap_remove(index);
            if let Some(tube) = control_tubes.get(index) {
                wait_ctx
                    .modify(tube, EventType::Read, Token::VmControl { index })
                    .context("failed to add descriptor to wait context")?;
            }
        }
    }

    kick_all_vcpus(
        &vcpu_handles,
        linux.irq_chip.as_irq_chip(),
        VcpuControl::RunState(VmRunMode::Exiting),
    );
    for (handle, _) in vcpu_handles {
        if let Err(e) = handle.join() {
            error!("failed to join vcpu thread: {:?}", e);
        }
    }

    // Explicitly drop the VM structure here to allow the devices to clean up before the
    // control sockets are closed when this function exits.
    mem::drop(linux);

    stdin()
        .set_canon_mode()
        .expect("failed to restore canonical mode for terminal");

    Ok(exit_state)
}<|MERGE_RESOLUTION|>--- conflicted
+++ resolved
@@ -911,15 +911,12 @@
         Some(mut jail) => {
             // TODO(olv) bind mount and enable shader cache
 
-<<<<<<< HEAD
-=======
             // bind mount /dev/log for syslog
             let log_path = Path::new("/dev/log");
             if log_path.exists() {
                 jail.mount_bind(log_path, log_path, true)?;
             }
 
->>>>>>> ee2d61de
             // Run as root in the jail to keep capabilities after execve, which is needed for
             // mounting to work.  All capabilities will be dropped afterwards.
             add_current_user_as_root_to_jail(&mut jail)?;
