// Copyright 2022 The ChromiumOS Authors
// Use of this source code is governed by a BSD-style license that can be
// found in the LICENSE file.

#[cfg(target_os = "android")]
mod android;
pub mod cmdline;
pub mod config;
mod device_helpers;
#[cfg(feature = "gpu")]
pub(crate) mod gpu;
pub(crate) mod jail_helpers;
mod vcpu;

use std::cmp::max;
use std::cmp::Reverse;
use std::collections::BTreeMap;
use std::collections::BTreeSet;
use std::convert::TryInto;
use std::ffi::CString;
use std::fs::File;
use std::fs::OpenOptions;
use std::io::prelude::*;
use std::io::stdin;
use std::iter;
use std::mem;
use std::ops::RangeInclusive;
use std::os::unix::prelude::OpenOptionsExt;
use std::os::unix::process::ExitStatusExt;
use std::path::Path;
use std::process;
use std::sync::mpsc;
use std::sync::Arc;
use std::sync::Barrier;
#[cfg(feature = "balloon")]
use std::time::Duration;

#[cfg(any(target_arch = "arm", target_arch = "aarch64"))]
use aarch64::AArch64 as Arch;
use acpi_tables::sdt::SDT;
use anyhow::anyhow;
use anyhow::bail;
use anyhow::Context;
use anyhow::Result;
use arch::LinuxArch;
use arch::RunnableLinuxVm;
use arch::VcpuAffinity;
use arch::VirtioDeviceStub;
use arch::VmComponents;
use arch::VmImage;
#[cfg(feature = "balloon")]
use base::UnixSeqpacket;
use base::UnixSeqpacketListener;
use base::UnlinkUnixSeqpacketListener;
use base::*;
use cros_async::Executor;
use device_helpers::*;
use devices::create_devices_worker_thread;
use devices::serial_device::SerialHardware;
use devices::vfio::VfioCommonSetup;
use devices::vfio::VfioCommonTrait;
#[cfg(feature = "gpu")]
use devices::virtio;
use devices::virtio::device_constants::video::VideoDeviceType;
#[cfg(any(target_arch = "x86", target_arch = "x86_64"))]
use devices::virtio::memory_mapper::MemoryMapper;
use devices::virtio::memory_mapper::MemoryMapperTrait;
use devices::virtio::vhost::user::VhostUserListener;
use devices::virtio::vhost::user::VhostUserListenerTrait;
use devices::virtio::vhost::vsock::VhostVsockConfig;
#[cfg(feature = "balloon")]
use devices::virtio::BalloonFeatures;
#[cfg(feature = "balloon")]
use devices::virtio::BalloonMode;
#[cfg(feature = "gpu")]
use devices::virtio::EventDevice;
use devices::virtio::NetParameters;
use devices::virtio::NetParametersMode;
use devices::virtio::VirtioTransportType;
#[cfg(feature = "audio")]
use devices::Ac97Dev;
use devices::BusDeviceObj;
use devices::CoIommuDev;
#[cfg(feature = "usb")]
use devices::HostBackendDeviceProvider;
#[cfg(any(target_arch = "x86", target_arch = "x86_64"))]
use devices::HostHotPlugKey;
#[cfg(any(target_arch = "x86", target_arch = "x86_64"))]
use devices::HotPlugBus;
use devices::IommuDevType;
#[cfg(any(target_arch = "arm", target_arch = "aarch64"))]
use devices::IrqChipAArch64 as IrqChipArch;
#[cfg(any(target_arch = "x86", target_arch = "x86_64"))]
use devices::IrqChipX86_64 as IrqChipArch;
use devices::IrqEventIndex;
use devices::IrqEventSource;
use devices::KvmKernelIrqChip;
#[cfg(any(target_arch = "x86", target_arch = "x86_64"))]
use devices::KvmSplitIrqChip;
#[cfg(any(target_arch = "x86", target_arch = "x86_64"))]
use devices::PciAddress;
#[cfg(any(target_arch = "x86", target_arch = "x86_64"))]
use devices::PciBridge;
use devices::PciDevice;
#[cfg(any(target_arch = "x86", target_arch = "x86_64"))]
use devices::PciRoot;
#[cfg(any(target_arch = "x86", target_arch = "x86_64"))]
use devices::PciRootCommand;
#[cfg(any(target_arch = "x86", target_arch = "x86_64"))]
use devices::PcieDownstreamPort;
#[cfg(any(target_arch = "x86", target_arch = "x86_64"))]
use devices::PcieHostPort;
#[cfg(any(target_arch = "x86", target_arch = "x86_64"))]
use devices::PcieRootPort;
#[cfg(any(target_arch = "x86", target_arch = "x86_64"))]
use devices::PcieUpstreamPort;
use devices::PvPanicCode;
use devices::PvPanicPciDevice;
use devices::StubPciDevice;
use devices::VirtioMmioDevice;
use devices::VirtioPciDevice;
#[cfg(feature = "usb")]
use devices::XhciController;
#[cfg(feature = "gpu")]
use gpu::*;
use hypervisor::kvm::Kvm;
use hypervisor::kvm::KvmVcpu;
use hypervisor::kvm::KvmVm;
#[cfg(any(target_arch = "x86", target_arch = "x86_64"))]
use hypervisor::CpuConfigX86_64;
use hypervisor::HypervisorCap;
use hypervisor::ProtectionType;
#[cfg(any(target_arch = "arm", target_arch = "aarch64"))]
use hypervisor::VcpuAArch64 as VcpuArch;
#[cfg(any(target_arch = "x86", target_arch = "x86_64"))]
use hypervisor::VcpuX86_64 as VcpuArch;
use hypervisor::Vm;
#[cfg(any(target_arch = "arm", target_arch = "aarch64"))]
use hypervisor::VmAArch64 as VmArch;
use hypervisor::VmCap;
#[cfg(any(target_arch = "x86", target_arch = "x86_64"))]
use hypervisor::VmX86_64 as VmArch;
use jail_helpers::*;
use libc;
use minijail::Minijail;
use resources::AddressRange;
use resources::Alloc;
#[cfg(feature = "direct")]
use resources::Error as ResourceError;
use resources::SystemAllocator;
use rutabaga_gfx::RutabagaGralloc;
#[cfg(feature = "swap")]
use swap::SwapController;
use sync::Condvar;
use sync::Mutex;
use vm_control::*;
use vm_memory::GuestAddress;
use vm_memory::GuestMemory;
use vm_memory::MemoryPolicy;
#[cfg(any(target_arch = "x86", target_arch = "x86_64"))]
use x86_64::msr::get_override_msr_list;
#[cfg(any(target_arch = "x86", target_arch = "x86_64"))]
use x86_64::X8664arch as Arch;

use crate::crosvm::config::Config;
use crate::crosvm::config::Executable;
use crate::crosvm::config::FileBackedMappingParameters;
#[cfg(any(target_arch = "x86", target_arch = "x86_64"))]
use crate::crosvm::config::HostPcieRootPortParameters;
use crate::crosvm::config::HypervisorKind;
use crate::crosvm::config::JailConfig;
use crate::crosvm::config::SharedDir;
use crate::crosvm::config::SharedDirKind;
#[cfg(all(any(target_arch = "x86_64", target_arch = "aarch64"), feature = "gdb"))]
use crate::crosvm::gdb::gdb_thread;
#[cfg(all(any(target_arch = "x86_64", target_arch = "aarch64"), feature = "gdb"))]
use crate::crosvm::gdb::GdbStub;
#[cfg(all(any(target_arch = "x86", target_arch = "x86_64"), unix))]
use crate::crosvm::ratelimit::Ratelimit;
use crate::crosvm::sys::cmdline::DevicesCommand;

fn create_virtio_devices(
    cfg: &Config,
    vm: &mut impl Vm,
    resources: &mut SystemAllocator,
    #[cfg_attr(not(feature = "gpu"), allow(unused_variables))] vm_evt_wrtube: &SendTube,
    #[cfg(feature = "balloon")] balloon_device_tube: Option<Tube>,
    #[cfg(feature = "balloon")] balloon_inflate_tube: Option<Tube>,
    #[cfg(feature = "balloon")] init_balloon_size: u64,
    disk_device_tubes: &mut Vec<Tube>,
    pmem_device_tubes: &mut Vec<Tube>,
    fs_device_tubes: &mut Vec<Tube>,
    #[cfg(feature = "gpu")] gpu_control_tube: Tube,
    #[cfg(all(feature = "gpu", feature = "virgl_renderer_next"))] render_server_fd: Option<
        SafeDescriptor,
    >,
    vvu_proxy_device_tubes: &mut Vec<Tube>,
    vvu_proxy_max_sibling_mem_size: u64,
) -> DeviceResult<Vec<VirtioDeviceStub>> {
    let mut devs = Vec::new();

    for opt in &cfg.vhost_user_gpu {
        devs.push(create_vhost_user_gpu_device(cfg.protection_type, opt)?);
    }

    for opt in &cfg.vvu_proxy {
        devs.push(create_vvu_proxy_device(
            cfg.protection_type,
            &cfg.jail_config,
            opt,
            vvu_proxy_device_tubes.remove(0),
            vvu_proxy_max_sibling_mem_size,
        )?);
    }

    #[cfg(any(feature = "gpu", feature = "video-decoder", feature = "video-encoder"))]
    let mut resource_bridges = Vec::<Tube>::new();

    if !cfg.wayland_socket_paths.is_empty() {
        #[cfg_attr(not(feature = "gpu"), allow(unused_mut))]
        let mut wl_resource_bridge = None::<Tube>;

        #[cfg(feature = "gpu")]
        {
            if cfg.gpu_parameters.is_some() {
                let (wl_socket, gpu_socket) = Tube::pair().context("failed to create tube")?;
                resource_bridges.push(gpu_socket);
                wl_resource_bridge = Some(wl_socket);
            }
        }

        devs.push(create_wayland_device(
            cfg.protection_type,
            &cfg.jail_config,
            &cfg.wayland_socket_paths,
            wl_resource_bridge,
        )?);
    }

    #[cfg(feature = "video-decoder")]
    let video_dec_cfg = cfg
        .video_dec
        .iter()
        .map(|config| {
            let (video_tube, gpu_tube) =
                Tube::pair().expect("failed to create tube for video decoder");
            resource_bridges.push(gpu_tube);
            (video_tube, config.backend)
        })
        .collect::<Vec<_>>();

    #[cfg(feature = "video-encoder")]
    let video_enc_cfg = cfg
        .video_enc
        .iter()
        .map(|config| {
            let (video_tube, gpu_tube) =
                Tube::pair().expect("failed to create tube for video encoder");
            resource_bridges.push(gpu_tube);
            (video_tube, config.backend)
        })
        .collect::<Vec<_>>();

    #[cfg(feature = "gpu")]
    {
        if let Some(gpu_parameters) = &cfg.gpu_parameters {
            let display_param = if gpu_parameters.display_params.is_empty() {
                Default::default()
            } else {
                gpu_parameters.display_params[0].clone()
            };
            let (gpu_display_w, gpu_display_h) = display_param.get_virtual_display_size();

            let mut event_devices = Vec::new();
            if cfg.display_window_mouse {
                let (event_device_socket, virtio_dev_socket) =
                    StreamChannel::pair(BlockingMode::Nonblocking, FramingMode::Byte)
                        .context("failed to create socket")?;
                let (multi_touch_width, multi_touch_height) = cfg
                    .virtio_multi_touch
                    .first()
                    .as_ref()
                    .map(|multi_touch_spec| multi_touch_spec.get_size())
                    .unwrap_or((gpu_display_w, gpu_display_h));
                let dev = virtio::new_multi_touch(
                    // u32::MAX is the least likely to collide with the indices generated above for
                    // the multi_touch options, which begin at 0.
                    u32::MAX,
                    virtio_dev_socket,
                    multi_touch_width,
                    multi_touch_height,
                    virtio::base_features(cfg.protection_type),
                )
                .context("failed to set up mouse device")?;
                devs.push(VirtioDeviceStub {
                    dev: Box::new(dev),
                    jail: simple_jail(&cfg.jail_config, "input_device")?,
                });
                event_devices.push(EventDevice::touchscreen(event_device_socket));
            }
            if cfg.display_window_keyboard {
                let (event_device_socket, virtio_dev_socket) =
                    StreamChannel::pair(BlockingMode::Nonblocking, FramingMode::Byte)
                        .context("failed to create socket")?;
                let dev = virtio::new_keyboard(
                    // u32::MAX is the least likely to collide with the indices generated above for
                    // the multi_touch options, which begin at 0.
                    u32::MAX,
                    virtio_dev_socket,
                    virtio::base_features(cfg.protection_type),
                )
                .context("failed to set up keyboard device")?;
                devs.push(VirtioDeviceStub {
                    dev: Box::new(dev),
                    jail: simple_jail(&cfg.jail_config, "input_device")?,
                });
                event_devices.push(EventDevice::keyboard(event_device_socket));
            }

            devs.push(create_gpu_device(
                cfg,
                vm_evt_wrtube,
                gpu_control_tube,
                resource_bridges,
                // Use the unnamed socket for GPU display screens.
                cfg.wayland_socket_paths.get(""),
                cfg.x_display.clone(),
                #[cfg(feature = "virgl_renderer_next")]
                render_server_fd,
                event_devices,
            )?);
        }
    }

    for (_, param) in cfg
        .serial_parameters
        .iter()
        .filter(|(_k, v)| v.hardware == SerialHardware::VirtioConsole)
    {
        let dev = param.create_virtio_device_and_jail(cfg.protection_type, &cfg.jail_config)?;
        devs.push(dev);
    }

    for disk in &cfg.disks {
        let disk_config = DiskConfig::new(disk, Some(disk_device_tubes.remove(0)));
        devs.push(
            disk_config.create_virtio_device_and_jail(cfg.protection_type, &cfg.jail_config)?,
        );
    }

    for blk in &cfg.vhost_user_blk {
        devs.push(create_vhost_user_block_device(cfg.protection_type, blk)?);
    }

    for console in &cfg.vhost_user_console {
        devs.push(create_vhost_user_console_device(
            cfg.protection_type,
            console,
        )?);
    }

    for (index, pmem_disk) in cfg.pmem_devices.iter().enumerate() {
        let pmem_device_tube = pmem_device_tubes.remove(0);
        devs.push(create_pmem_device(
            cfg.protection_type,
            &cfg.jail_config,
            vm,
            resources,
            pmem_disk,
            index,
            pmem_device_tube,
        )?);
    }

    if cfg.rng {
        devs.push(create_rng_device(cfg.protection_type, &cfg.jail_config)?);
    }

    #[cfg(feature = "tpm")]
    {
        if cfg.software_tpm {
            devs.push(create_software_tpm_device(
                cfg.protection_type,
                &cfg.jail_config,
            )?);
        }
    }

    #[cfg(all(feature = "vtpm", target_arch = "x86_64"))]
    {
        if cfg.vtpm_proxy {
            devs.push(create_vtpm_proxy_device(
                cfg.protection_type,
                &cfg.jail_config,
            )?);
        }
    }

    for (idx, single_touch_spec) in cfg.virtio_single_touch.iter().enumerate() {
        devs.push(create_single_touch_device(
            cfg.protection_type,
            &cfg.jail_config,
            single_touch_spec,
            idx as u32,
        )?);
    }

    for (idx, multi_touch_spec) in cfg.virtio_multi_touch.iter().enumerate() {
        devs.push(create_multi_touch_device(
            cfg.protection_type,
            &cfg.jail_config,
            multi_touch_spec,
            idx as u32,
        )?);
    }

    for (idx, trackpad_spec) in cfg.virtio_trackpad.iter().enumerate() {
        devs.push(create_trackpad_device(
            cfg.protection_type,
            &cfg.jail_config,
            trackpad_spec,
            idx as u32,
        )?);
    }

    for (idx, mouse_socket) in cfg.virtio_mice.iter().enumerate() {
        devs.push(create_mouse_device(
            cfg.protection_type,
            &cfg.jail_config,
            mouse_socket,
            idx as u32,
        )?);
    }

    for (idx, keyboard_socket) in cfg.virtio_keyboard.iter().enumerate() {
        devs.push(create_keyboard_device(
            cfg.protection_type,
            &cfg.jail_config,
            keyboard_socket,
            idx as u32,
        )?);
    }

    for (idx, switches_socket) in cfg.virtio_switches.iter().enumerate() {
        devs.push(create_switches_device(
            cfg.protection_type,
            &cfg.jail_config,
            switches_socket,
            idx as u32,
        )?);
    }

    for dev_path in &cfg.virtio_input_evdevs {
        devs.push(create_vinput_device(
            cfg.protection_type,
            &cfg.jail_config,
            dev_path,
        )?);
    }

    #[cfg(feature = "balloon")]
    if let Some(balloon_device_tube) = balloon_device_tube {
        let balloon_features =
            (cfg.balloon_page_reporting as u64) << BalloonFeatures::PageReporting as u64;
        devs.push(create_balloon_device(
            cfg.protection_type,
            &cfg.jail_config,
            if cfg.strict_balloon {
                BalloonMode::Strict
            } else {
                BalloonMode::Relaxed
            },
            balloon_device_tube,
            balloon_inflate_tube,
            init_balloon_size,
            balloon_features,
        )?);
    }

    let mut net_cfg_extra: Vec<_> = cfg
        .tap_fd
        .iter()
        .map(|fd| NetParameters {
            vhost_net: cfg.vhost_net,
            mode: NetParametersMode::TapFd {
                tap_fd: *fd,
                mac: None,
            },
        })
        .collect();

    if let (Some(host_ip), Some(netmask), Some(mac)) = (cfg.host_ip, cfg.netmask, cfg.mac_address) {
        if !cfg.vhost_user_net.is_empty() {
            bail!("vhost-user-net cannot be used with any of --host-ip, --netmask or --mac");
        }
        net_cfg_extra.push(NetParameters {
            vhost_net: cfg.vhost_net,
            mode: NetParametersMode::RawConfig {
                host_ip,
                netmask,
                mac,
            },
        });
    }

    net_cfg_extra.extend(cfg.tap_name.iter().map(|tap_name| NetParameters {
        vhost_net: cfg.vhost_net,
        mode: NetParametersMode::TapName {
            mac: None,
            tap_name: tap_name.to_owned(),
        },
    }));

    for opt in [&cfg.net, &net_cfg_extra].into_iter().flatten() {
        let vq_pairs = cfg.net_vq_pairs.unwrap_or(1);
        let vcpu_count = cfg.vcpu_count.unwrap_or(1);
        let multi_vq = vq_pairs > 1 && !opt.vhost_net;
        let (tap, mac) = create_tap_for_net_device(&opt.mode, multi_vq)?;
        let dev = if opt.vhost_net {
            create_virtio_vhost_net_device_from_tap(
                cfg.protection_type,
                &cfg.jail_config,
                vq_pairs,
                vcpu_count,
                cfg.vhost_net_device_path.clone(),
                tap,
            )
        } else {
            create_virtio_net_device_from_tap(
                cfg.protection_type,
                &cfg.jail_config,
                vq_pairs,
                vcpu_count,
                tap,
                mac,
            )
        }?;
        devs.push(dev);
    }

    for net in &cfg.vhost_user_net {
        devs.push(create_vhost_user_net_device(cfg.protection_type, net)?);
    }

    for vsock in &cfg.vhost_user_vsock {
        devs.push(create_vhost_user_vsock_device(cfg.protection_type, vsock)?);
    }

    for opt in &cfg.vhost_user_wl {
        devs.push(create_vhost_user_wl_device(cfg.protection_type, opt)?);
    }

    #[cfg(feature = "audio")]
    {
        for virtio_snd in &cfg.virtio_snds {
            devs.push(create_virtio_snd_device(
                cfg.protection_type,
                &cfg.jail_config,
                virtio_snd.clone(),
            )?);
        }
    }

    #[cfg(feature = "video-decoder")]
    {
        for (tube, backend) in video_dec_cfg {
            register_video_device(
                backend,
                &mut devs,
                tube,
                cfg.protection_type,
                &cfg.jail_config,
                VideoDeviceType::Decoder,
            )?;
        }
    }
    for socket_path in &cfg.vhost_user_video_dec {
        devs.push(create_vhost_user_video_device(
            cfg.protection_type,
            socket_path,
            VideoDeviceType::Decoder,
        )?);
    }

    #[cfg(feature = "video-encoder")]
    {
        for (tube, backend) in video_enc_cfg {
            register_video_device(
                backend,
                &mut devs,
                tube,
                cfg.protection_type,
                &cfg.jail_config,
                VideoDeviceType::Encoder,
            )?;
        }
    }

    if let Some(cid) = cfg.cid {
        let vhost_config = VhostVsockConfig {
            device: cfg.vhost_vsock_device.clone(),
            cid,
        };
        devs.push(create_vhost_vsock_device(
            cfg.protection_type,
            &cfg.jail_config,
            &vhost_config,
        )?);
    }

    for vhost_user_fs in &cfg.vhost_user_fs {
        devs.push(create_vhost_user_fs_device(
            cfg.protection_type,
            vhost_user_fs,
        )?);
    }

    for vhost_user_snd in &cfg.vhost_user_snd {
        devs.push(create_vhost_user_snd_device(
            cfg.protection_type,
            vhost_user_snd,
        )?);
    }

    for shared_dir in &cfg.shared_dirs {
        let SharedDir {
            src,
            tag,
            kind,
            uid_map,
            gid_map,
            fs_cfg,
            p9_cfg,
        } = shared_dir;

        let dev = match kind {
            SharedDirKind::FS => {
                let device_tube = fs_device_tubes.remove(0);
                create_fs_device(
                    cfg.protection_type,
                    &cfg.jail_config,
                    uid_map,
                    gid_map,
                    src,
                    tag,
                    fs_cfg.clone(),
                    device_tube,
                )?
            }
            SharedDirKind::P9 => create_9p_device(
                cfg.protection_type,
                &cfg.jail_config,
                uid_map,
                gid_map,
                src,
                tag,
                p9_cfg.clone(),
            )?,
        };
        devs.push(dev);
    }

    if let Some(vhost_user_mac80211_hwsim) = &cfg.vhost_user_mac80211_hwsim {
        devs.push(create_vhost_user_mac80211_hwsim_device(
            cfg.protection_type,
            vhost_user_mac80211_hwsim,
        )?);
    }

    #[cfg(feature = "audio")]
    if let Some(path) = &cfg.sound {
        devs.push(create_sound_device(
            path,
            cfg.protection_type,
            &cfg.jail_config,
        )?);
    }

    Ok(devs)
}

fn create_devices(
    cfg: &Config,
    vm: &mut impl Vm,
    resources: &mut SystemAllocator,
    vm_evt_wrtube: &SendTube,
    iommu_attached_endpoints: &mut BTreeMap<u32, Arc<Mutex<Box<dyn MemoryMapperTrait>>>>,
    control_tubes: &mut Vec<TaggedControlTube>,
    #[cfg(feature = "balloon")] balloon_device_tube: Option<Tube>,
    #[cfg(feature = "balloon")] init_balloon_size: u64,
    disk_device_tubes: &mut Vec<Tube>,
    pmem_device_tubes: &mut Vec<Tube>,
    fs_device_tubes: &mut Vec<Tube>,
    #[cfg(feature = "usb")] usb_provider: HostBackendDeviceProvider,
    #[cfg(feature = "gpu")] gpu_control_tube: Tube,
    #[cfg(all(feature = "gpu", feature = "virgl_renderer_next"))] render_server_fd: Option<
        SafeDescriptor,
    >,
    vvu_proxy_device_tubes: &mut Vec<Tube>,
    vvu_proxy_max_sibling_mem_size: u64,
    iova_max_addr: &mut Option<u64>,
) -> DeviceResult<Vec<(Box<dyn BusDeviceObj>, Option<Minijail>)>> {
    let mut devices: Vec<(Box<dyn BusDeviceObj>, Option<Minijail>)> = Vec::new();
    #[cfg(feature = "balloon")]
    let mut balloon_inflate_tube: Option<Tube> = None;
    if !cfg.vfio.is_empty() {
        let mut coiommu_attached_endpoints = Vec::new();

        for vfio_dev in &cfg.vfio {
            let (dev, jail, viommu_mapper) = create_vfio_device(
                &cfg.jail_config,
                vm,
                resources,
                control_tubes,
                &vfio_dev.path,
                false,
                None,
                vfio_dev.guest_address,
                Some(&mut coiommu_attached_endpoints),
                vfio_dev.iommu,
                #[cfg(feature = "direct")]
                vfio_dev.intel_lpss,
            )?;
            match dev {
                VfioDeviceVariant::Pci(vfio_pci_device) => {
                    *iova_max_addr = Some(max(
                        vfio_pci_device.get_max_iova(),
                        iova_max_addr.unwrap_or(0),
                    ));

                    if let Some(viommu_mapper) = viommu_mapper {
                        iommu_attached_endpoints.insert(
                            vfio_pci_device
                                .pci_address()
                                .context("not initialized")?
                                .to_u32(),
                            Arc::new(Mutex::new(Box::new(viommu_mapper))),
                        );
                    }

                    devices.push((Box::new(vfio_pci_device), jail));
                }
                VfioDeviceVariant::Platform(vfio_plat_dev) => {
                    devices.push((Box::new(vfio_plat_dev), jail));
                }
            }
        }

        if !coiommu_attached_endpoints.is_empty() || !iommu_attached_endpoints.is_empty() {
            let mut buf = mem::MaybeUninit::<libc::rlimit64>::zeroed();
            let res = unsafe { libc::getrlimit64(libc::RLIMIT_MEMLOCK, buf.as_mut_ptr()) };
            if res == 0 {
                let limit = unsafe { buf.assume_init() };
                let rlim_new = limit.rlim_cur.saturating_add(vm.get_memory().memory_size());
                let rlim_max = max(limit.rlim_max, rlim_new);
                if limit.rlim_cur < rlim_new {
                    let limit_arg = libc::rlimit64 {
                        rlim_cur: rlim_new,
                        rlim_max,
                    };
                    let res = unsafe { libc::setrlimit64(libc::RLIMIT_MEMLOCK, &limit_arg) };
                    if res != 0 {
                        bail!("Set rlimit failed");
                    }
                }
            } else {
                bail!("Get rlimit failed");
            }
        }
        #[cfg(feature = "balloon")]
        let coiommu_tube: Option<Tube>;
        #[cfg(not(feature = "balloon"))]
        let coiommu_tube: Option<Tube> = None;
        if !coiommu_attached_endpoints.is_empty() {
            let vfio_container =
                VfioCommonSetup::vfio_get_container(IommuDevType::CoIommu, None as Option<&Path>)
                    .context("failed to get vfio container")?;
            let (coiommu_host_tube, coiommu_device_tube) =
                Tube::pair().context("failed to create coiommu tube")?;
            control_tubes.push(TaggedControlTube::VmMemory {
                tube: coiommu_host_tube,
                expose_with_viommu: false,
            });
            let vcpu_count = cfg.vcpu_count.unwrap_or(1) as u64;
            #[cfg(feature = "balloon")]
            match Tube::pair() {
                Ok((x, y)) => {
                    coiommu_tube = Some(x);
                    balloon_inflate_tube = Some(y);
                }
                Err(x) => return Err(x).context("failed to create coiommu tube"),
            }
            let dev = CoIommuDev::new(
                vm.get_memory().clone(),
                vfio_container,
                coiommu_device_tube,
                coiommu_tube,
                coiommu_attached_endpoints,
                vcpu_count,
                cfg.coiommu_param.unwrap_or_default(),
            )
            .context("failed to create coiommu device")?;

            devices.push((
                Box::new(dev),
                simple_jail(&cfg.jail_config, "coiommu_device")?,
            ));
        }
    }

    let stubs = create_virtio_devices(
        cfg,
        vm,
        resources,
        vm_evt_wrtube,
        #[cfg(feature = "balloon")]
        balloon_device_tube,
        #[cfg(feature = "balloon")]
        balloon_inflate_tube,
        #[cfg(feature = "balloon")]
        init_balloon_size,
        disk_device_tubes,
        pmem_device_tubes,
        fs_device_tubes,
        #[cfg(feature = "gpu")]
        gpu_control_tube,
        #[cfg(all(feature = "gpu", feature = "virgl_renderer_next"))]
        render_server_fd,
        vvu_proxy_device_tubes,
        vvu_proxy_max_sibling_mem_size,
    )?;

    for stub in stubs {
        match stub.dev.transport_type() {
            VirtioTransportType::Pci => {
                let (msi_host_tube, msi_device_tube) =
                    Tube::pair().context("failed to create tube")?;
                control_tubes.push(TaggedControlTube::VmIrq(msi_host_tube));

                let shared_memory_tube = if stub.dev.get_shared_memory_region().is_some() {
                    let (host_tube, device_tube) =
                        Tube::pair().context("failed to create VVU proxy tube")?;
                    control_tubes.push(TaggedControlTube::VmMemory {
                        tube: host_tube,
                        expose_with_viommu: stub.dev.expose_shmem_descriptors_with_viommu(),
                    });
                    Some(device_tube)
                } else {
                    None
                };

                let dev = VirtioPciDevice::new(
                    vm.get_memory().clone(),
                    stub.dev,
                    msi_device_tube,
                    cfg.disable_virtio_intx,
                    shared_memory_tube,
                )
                .context("failed to create virtio pci dev")?;

                devices.push((Box::new(dev) as Box<dyn BusDeviceObj>, stub.jail));
            }
            VirtioTransportType::Mmio => {
                let dev = VirtioMmioDevice::new(vm.get_memory().clone(), stub.dev, false)
                    .context("failed to create virtio mmio dev")?;
                devices.push((Box::new(dev) as Box<dyn BusDeviceObj>, stub.jail));
            }
        }
    }

    #[cfg(feature = "audio")]
    for ac97_param in &cfg.ac97_parameters {
        let dev = Ac97Dev::try_new(vm.get_memory().clone(), ac97_param.clone())
            .context("failed to create ac97 device")?;
        let jail = simple_jail(&cfg.jail_config, dev.minijail_policy())?;
        devices.push((Box::new(dev), jail));
    }

    #[cfg(feature = "usb")]
    if cfg.usb {
        // Create xhci controller.
        let usb_controller = Box::new(XhciController::new(vm.get_memory().clone(), usb_provider));
        devices.push((
            usb_controller,
            simple_jail(&cfg.jail_config, "xhci_device")?,
        ));
    }

    for params in &cfg.stub_pci_devices {
        // Stub devices don't need jailing since they don't do anything.
        devices.push((Box::new(StubPciDevice::new(params)), None));
    }

    devices.push((
        Box::new(PvPanicPciDevice::new(vm_evt_wrtube.try_clone()?)),
        None,
    ));

    Ok(devices)
}

fn create_file_backed_mappings(
    cfg: &Config,
    vm: &mut impl Vm,
    resources: &mut SystemAllocator,
) -> Result<()> {
    for mapping in &cfg.file_backed_mappings {
        let file = OpenOptions::new()
            .read(true)
            .write(mapping.writable)
            .custom_flags(if mapping.sync { libc::O_SYNC } else { 0 })
            .open(&mapping.path)
            .context("failed to open file for file-backed mapping")?;
        let prot = if mapping.writable {
            Protection::read_write()
        } else {
            Protection::read()
        };
        let size = mapping
            .size
            .try_into()
            .context("Invalid size for file-backed mapping")?;
        let memory_mapping = MemoryMappingBuilder::new(size)
            .from_file(&file)
            .offset(mapping.offset)
            .protection(prot)
            .build()
            .context("failed to map backing file for file-backed mapping")?;

        let mapping_range = AddressRange::from_start_and_size(mapping.address, mapping.size)
            .context("failed to convert to AddressRange")?;
        match resources.mmio_allocator_any().allocate_at(
            mapping_range,
            Alloc::FileBacked(mapping.address),
            "file-backed mapping".to_owned(),
        ) {
            // OutOfSpace just means that this mapping is not in the MMIO regions at all, so don't
            // consider it an error.
            // TODO(b/222769529): Reserve this region in a global memory address space allocator once
            // we have that so nothing else can accidentally overlap with it.
            Ok(()) | Err(resources::Error::OutOfSpace) => {}
            e => e.context("failed to allocate guest address for file-backed mapping")?,
        }

        vm.add_memory_region(
            GuestAddress(mapping.address),
            Box::new(memory_mapping),
            !mapping.writable,
            /* log_dirty_pages = */ false,
        )
        .context("failed to configure file-backed mapping")?;
    }

    Ok(())
}

#[cfg(any(target_arch = "x86", target_arch = "x86_64"))]
fn create_pcie_root_port(
    host_pcie_rp: Vec<HostPcieRootPortParameters>,
    sys_allocator: &mut SystemAllocator,
    control_tubes: &mut Vec<TaggedControlTube>,
    devices: &mut Vec<(Box<dyn BusDeviceObj>, Option<Minijail>)>,
    hp_vec: &mut Vec<(u8, Arc<Mutex<dyn HotPlugBus>>)>,
    hp_endpoints_ranges: &mut Vec<RangeInclusive<u32>>,
    // TODO(b/228627457): clippy is incorrectly warning about this Vec, which needs to be a Vec so
    // we can push into it
    #[allow(clippy::ptr_arg)] gpe_notify_devs: &mut Vec<(u32, Arc<Mutex<dyn GpeNotify>>)>,
) -> Result<()> {
    if host_pcie_rp.is_empty() {
        // user doesn't specify host pcie root port which link to this virtual pcie rp,
        // find the empty bus and create a total virtual pcie rp
        let mut hp_sec_bus = 0u8;
        // Create Pcie Root Port for non-root buses, each non-root bus device will be
        // connected behind a virtual pcie root port.
        for i in 1..255 {
            if sys_allocator.pci_bus_empty(i) {
                if hp_sec_bus == 0 {
                    hp_sec_bus = i;
                }
                continue;
            }
            let pcie_root_port = Arc::new(Mutex::new(PcieRootPort::new(i, false)));
            let (msi_host_tube, msi_device_tube) = Tube::pair().context("failed to create tube")?;
            control_tubes.push(TaggedControlTube::VmIrq(msi_host_tube));
            let pci_bridge = Box::new(PciBridge::new(pcie_root_port.clone(), msi_device_tube));
            // no ipc is used if the root port disables hotplug
            devices.push((pci_bridge, None));
        }

        // Create Pcie Root Port for hot-plug
        if hp_sec_bus == 0 {
            return Err(anyhow!("no more addresses are available"));
        }
        let pcie_root_port = Arc::new(Mutex::new(PcieRootPort::new(hp_sec_bus, true)));
        let (msi_host_tube, msi_device_tube) = Tube::pair().context("failed to create tube")?;
        control_tubes.push(TaggedControlTube::VmIrq(msi_host_tube));
        let pci_bridge = Box::new(PciBridge::new(pcie_root_port.clone(), msi_device_tube));

        hp_endpoints_ranges.push(RangeInclusive::new(
            PciAddress {
                bus: pci_bridge.get_secondary_num(),
                dev: 0,
                func: 0,
            }
            .to_u32(),
            PciAddress {
                bus: pci_bridge.get_subordinate_num(),
                dev: 32,
                func: 8,
            }
            .to_u32(),
        ));

        devices.push((pci_bridge, None));
        hp_vec.push((hp_sec_bus, pcie_root_port as Arc<Mutex<dyn HotPlugBus>>));
    } else {
        // user specify host pcie root port which link to this virtual pcie rp,
        // reserve the host pci BDF and create a virtual pcie RP with some attrs same as host
        for host_pcie in host_pcie_rp.iter() {
            let (vm_host_tube, vm_device_tube) = Tube::pair().context("failed to create tube")?;
            let pcie_host = PcieHostPort::new(host_pcie.host_path.as_path(), vm_device_tube)?;
            let bus_range = pcie_host.get_bus_range();
            let mut slot_implemented = true;
            for i in bus_range.secondary..=bus_range.subordinate {
                // if this bus is occupied by one vfio-pci device, this vfio-pci device is
                // connected to a pci bridge on host statically, then it should be connected
                // to a virtual pci bridge in guest statically, this bridge won't have
                // hotplug capability and won't use slot.
                if !sys_allocator.pci_bus_empty(i) {
                    slot_implemented = false;
                    break;
                }
            }

            let pcie_root_port = Arc::new(Mutex::new(PcieRootPort::new_from_host(
                pcie_host,
                slot_implemented,
            )?));
            control_tubes.push(TaggedControlTube::Vm(vm_host_tube));

            let (msi_host_tube, msi_device_tube) = Tube::pair().context("failed to create tube")?;
            control_tubes.push(TaggedControlTube::VmIrq(msi_host_tube));
            let mut pci_bridge = Box::new(PciBridge::new(pcie_root_port.clone(), msi_device_tube));
            // early reservation for host pcie root port devices.
            let rootport_addr = pci_bridge.allocate_address(sys_allocator);
            if rootport_addr.is_err() {
                warn!(
                    "address reservation failed for hot pcie root port {}",
                    pci_bridge.debug_label()
                );
            }

            // Only append the sub pci range of a hot-pluggable root port to virtio-iommu
            if slot_implemented {
                hp_endpoints_ranges.push(RangeInclusive::new(
                    PciAddress {
                        bus: pci_bridge.get_secondary_num(),
                        dev: 0,
                        func: 0,
                    }
                    .to_u32(),
                    PciAddress {
                        bus: pci_bridge.get_subordinate_num(),
                        dev: 32,
                        func: 8,
                    }
                    .to_u32(),
                ));
            }

            devices.push((pci_bridge, None));
            if slot_implemented {
                if let Some(gpe) = host_pcie.hp_gpe {
                    gpe_notify_devs
                        .push((gpe, pcie_root_port.clone() as Arc<Mutex<dyn GpeNotify>>));
                }
                hp_vec.push((
                    bus_range.secondary,
                    pcie_root_port as Arc<Mutex<dyn HotPlugBus>>,
                ));
            }
        }
    }

    Ok(())
}

fn setup_vm_components(cfg: &Config) -> Result<VmComponents> {
    let initrd_image = if let Some(initrd_path) = &cfg.initrd_path {
        Some(
            open_file(initrd_path, OpenOptions::new().read(true))
                .with_context(|| format!("failed to open initrd {}", initrd_path.display()))?,
        )
    } else {
        None
    };
    let pvm_fw_image = if let Some(pvm_fw_path) = &cfg.pvm_fw {
        Some(
            open_file(pvm_fw_path, OpenOptions::new().read(true))
                .with_context(|| format!("failed to open pvm_fw {}", pvm_fw_path.display()))?,
        )
    } else {
        None
    };

    let vm_image = match cfg.executable_path {
        Some(Executable::Kernel(ref kernel_path)) => VmImage::Kernel(
            open_file(kernel_path, OpenOptions::new().read(true)).with_context(|| {
                format!("failed to open kernel image {}", kernel_path.display())
            })?,
        ),
        Some(Executable::Bios(ref bios_path)) => VmImage::Bios(
            open_file(bios_path, OpenOptions::new().read(true))
                .with_context(|| format!("failed to open bios {}", bios_path.display()))?,
        ),
        _ => panic!("Did not receive a bios or kernel, should be impossible."),
    };

    let swiotlb = if let Some(size) = cfg.swiotlb {
        Some(
            size.checked_mul(1024 * 1024)
                .ok_or_else(|| anyhow!("requested swiotlb size too large"))?,
        )
    } else if matches!(cfg.protection_type, ProtectionType::Unprotected) {
        None
    } else {
        Some(64 * 1024 * 1024)
    };

    let (pflash_image, pflash_block_size) = if let Some(pflash_parameters) = &cfg.pflash_parameters
    {
        (
            Some(
                open_file(
                    &pflash_parameters.path,
                    OpenOptions::new().read(true).write(true),
                )
                .with_context(|| {
                    format!("failed to open pflash {}", pflash_parameters.path.display())
                })?,
            ),
            pflash_parameters.block_size,
        )
    } else {
        (None, 0)
    };

    Ok(VmComponents {
        memory_size: cfg
            .memory
            .unwrap_or(256)
            .checked_mul(1024 * 1024)
            .ok_or_else(|| anyhow!("requested memory size too large"))?,
        swiotlb,
        vcpu_count: cfg.vcpu_count.unwrap_or(1),
        vcpu_affinity: cfg.vcpu_affinity.clone(),
        cpu_clusters: cfg.cpu_clusters.clone(),
        cpu_capacity: cfg.cpu_capacity.clone(),
        #[cfg(feature = "direct")]
        direct_gpe: cfg.direct_gpe.clone(),
        #[cfg(feature = "direct")]
        direct_fixed_evts: cfg.direct_fixed_evts.clone(),
        no_smt: cfg.no_smt,
        hugepages: cfg.hugepages,
        hv_cfg: hypervisor::Config {
            #[cfg(target_arch = "aarch64")]
            mte: cfg.mte,
            protection_type: cfg.protection_type,
        },
        vm_image,
        android_fstab: cfg
            .android_fstab
            .as_ref()
            .map(|x| {
                File::open(x)
                    .with_context(|| format!("failed to open android fstab file {}", x.display()))
            })
            .map_or(Ok(None), |v| v.map(Some))?,
        pstore: cfg.pstore.clone(),
        pflash_block_size,
        pflash_image,
        initrd_image,
        extra_kernel_params: cfg.params.clone(),
        acpi_sdts: cfg
            .acpi_tables
            .iter()
            .map(|path| {
                SDT::from_file(path)
                    .with_context(|| format!("failed to open ACPI file {}", path.display()))
            })
            .collect::<Result<Vec<SDT>>>()?,
        rt_cpus: cfg.rt_cpus.clone(),
        delay_rt: cfg.delay_rt,
        #[cfg(all(any(target_arch = "x86_64", target_arch = "aarch64"), feature = "gdb"))]
        gdb: None,
        dmi_path: cfg.dmi_path.clone(),
        no_i8042: cfg.no_i8042,
        no_rtc: cfg.no_rtc,
        #[cfg(any(target_arch = "x86", target_arch = "x86_64"))]
        oem_strings: cfg.oem_strings.clone(),
        host_cpu_topology: cfg.host_cpu_topology,
        itmt: cfg.itmt,
        #[cfg(any(target_arch = "x86", target_arch = "x86_64"))]
        force_s2idle: cfg.force_s2idle,
        pvm_fw: pvm_fw_image,
        #[cfg(any(target_arch = "x86", target_arch = "x86_64"))]
        pcie_ecam: cfg.pcie_ecam,
        #[cfg(any(target_arch = "x86", target_arch = "x86_64"))]
        pci_low_start: cfg.pci_low_start,
    })
}

#[derive(Copy, Clone, Debug, Eq, PartialEq)]
pub enum ExitState {
    Reset,
    Stop,
    Crash,
    GuestPanic,
    WatchdogReset,
}
// Remove ranges in `guest_mem_layout` that overlap with ranges in `file_backed_mappings`.
// Returns the updated guest memory layout.
fn punch_holes_in_guest_mem_layout_for_mappings(
    guest_mem_layout: Vec<(GuestAddress, u64)>,
    file_backed_mappings: &[FileBackedMappingParameters],
) -> Vec<(GuestAddress, u64)> {
    // Create a set containing (start, end) pairs with exclusive end (end = start + size; the byte
    // at end is not included in the range).
    let mut layout_set = BTreeSet::new();
    for (addr, size) in &guest_mem_layout {
        layout_set.insert((addr.offset(), addr.offset() + size));
    }

    for mapping in file_backed_mappings {
        let mapping_start = mapping.address;
        let mapping_end = mapping_start + mapping.size;

        // Repeatedly split overlapping guest memory regions until no overlaps remain.
        while let Some((range_start, range_end)) = layout_set
            .iter()
            .find(|&&(range_start, range_end)| {
                mapping_start < range_end && mapping_end > range_start
            })
            .cloned()
        {
            layout_set.remove(&(range_start, range_end));

            if range_start < mapping_start {
                layout_set.insert((range_start, mapping_start));
            }
            if range_end > mapping_end {
                layout_set.insert((mapping_end, range_end));
            }
        }
    }

    // Build the final guest memory layout from the modified layout_set.
    layout_set
        .iter()
        .map(|(start, end)| (GuestAddress(*start), end - start))
        .collect()
}

fn run_kvm(
    cfg: Config,
    components: VmComponents,
    guest_mem: GuestMemory,
    #[cfg(feature = "swap")] swap_controller: Option<SwapController>,
) -> Result<ExitState> {
    let kvm = Kvm::new_with_path(&cfg.kvm_device_path).with_context(|| {
        format!(
            "failed to open KVM device {}",
            cfg.kvm_device_path.display(),
        )
    })?;
    let vm = KvmVm::new(&kvm, guest_mem, components.hv_cfg).context("failed to create vm")?;

    #[cfg(any(target_arch = "x86", target_arch = "x86_64"))]
    if cfg.itmt {
        vm.set_platform_info_read_access(false)
            .context("failed to disable MSR_PLATFORM_INFO read access")?;
    }

    if !cfg.userspace_msr.is_empty() {
        vm.enable_userspace_msr()
            .context("failed to enable userspace MSR handling, do you have kernel 5.10 or later")?;
        #[cfg(any(target_arch = "x86", target_arch = "x86_64"))]
        {
            let msr_list = get_override_msr_list(&cfg.userspace_msr);
            vm.set_msr_filter(msr_list)
                .context("failed to set msr filter")?;
        }
    }

    // Check that the VM was actually created in protected mode as expected.
    if cfg.protection_type.isolates_memory() && !vm.check_capability(VmCap::Protected) {
        bail!("Failed to create protected VM");
    }
    let vm_clone = vm.try_clone().context("failed to clone vm")?;

    enum KvmIrqChip {
        #[cfg(any(target_arch = "x86", target_arch = "x86_64"))]
        Split(KvmSplitIrqChip),
        Kernel(KvmKernelIrqChip),
    }

    impl KvmIrqChip {
        fn as_mut(&mut self) -> &mut dyn IrqChipArch {
            match self {
                #[cfg(any(target_arch = "x86", target_arch = "x86_64"))]
                KvmIrqChip::Split(i) => i,
                KvmIrqChip::Kernel(i) => i,
            }
        }
    }

    let ioapic_host_tube;
    let mut irq_chip = if cfg.split_irqchip {
        #[cfg(not(any(target_arch = "x86", target_arch = "x86_64")))]
        unimplemented!("KVM split irqchip mode only supported on x86 processors");
        #[cfg(any(target_arch = "x86", target_arch = "x86_64"))]
        {
            let (host_tube, ioapic_device_tube) = Tube::pair().context("failed to create tube")?;
            ioapic_host_tube = Some(host_tube);
            KvmIrqChip::Split(
                KvmSplitIrqChip::new(
                    vm_clone,
                    components.vcpu_count,
                    ioapic_device_tube,
                    Some(120),
                )
                .context("failed to create IRQ chip")?,
            )
        }
    } else {
        ioapic_host_tube = None;
        KvmIrqChip::Kernel(
            KvmKernelIrqChip::new(vm_clone, components.vcpu_count)
                .context("failed to create IRQ chip")?,
        )
    };

    run_vm::<KvmVcpu, KvmVm>(
        cfg,
        components,
        vm,
        irq_chip.as_mut(),
        ioapic_host_tube,
        #[cfg(feature = "swap")]
        swap_controller,
    )
}

fn get_default_hypervisor() -> Result<HypervisorKind> {
    Ok(HypervisorKind::Kvm)
}

pub fn run_config(cfg: Config) -> Result<ExitState> {
    if let Some(async_executor) = cfg.async_executor {
        Executor::set_default_executor_kind(async_executor)
            .context("Failed to set the default async executor")?;
    }

    let components = setup_vm_components(&cfg)?;

    let guest_mem_layout =
        Arch::guest_memory_layout(&components).context("failed to create guest memory layout")?;

    let guest_mem_layout =
        punch_holes_in_guest_mem_layout_for_mappings(guest_mem_layout, &cfg.file_backed_mappings);

    let guest_mem = GuestMemory::new(&guest_mem_layout).context("failed to create guest memory")?;
    let mut mem_policy = MemoryPolicy::empty();
    if components.hugepages {
        mem_policy |= MemoryPolicy::USE_HUGEPAGES;
    }

    if cfg.lock_guest_memory {
        mem_policy |= MemoryPolicy::LOCK_GUEST_MEMORY;
    }
    guest_mem.set_memory_policy(mem_policy);

    // Setup page fault handlers for vmm-swap.
    // This should be called before device processes are forked.
    #[cfg(feature = "swap")]
    let swap_controller = cfg
        .swap_dir
        .as_ref()
        .map(|swap_dir| SwapController::launch(guest_mem.clone(), swap_dir.clone()))
        .transpose()?;

    let default_hypervisor = get_default_hypervisor().context("no enabled hypervisor")?;
    let hypervisor = cfg.hypervisor.unwrap_or(default_hypervisor);

    debug!("creating {:?} hypervisor", hypervisor);

    match hypervisor {
        HypervisorKind::Kvm => run_kvm(
            cfg,
            components,
            guest_mem,
            #[cfg(feature = "swap")]
            swap_controller,
        ),
    }
}

fn run_vm<Vcpu, V>(
    cfg: Config,
    #[allow(unused_mut)] mut components: VmComponents,
    mut vm: V,
    irq_chip: &mut dyn IrqChipArch,
    ioapic_host_tube: Option<Tube>,
    #[cfg(feature = "swap")] swap_controller: Option<SwapController>,
) -> Result<ExitState>
where
    Vcpu: VcpuArch + 'static,
    V: VmArch + 'static,
{
    if cfg.jail_config.is_some() {
        // Printing something to the syslog before entering minijail so that libc's syslogger has a
        // chance to open files necessary for its operation, like `/etc/localtime`. After jailing,
        // access to those files will not be possible.
        info!("crosvm entering multiprocess mode");
    }

    #[cfg(feature = "gpu")]
    let (gpu_control_host_tube, gpu_control_device_tube) =
        Tube::pair().context("failed to create gpu tube")?;

    #[cfg(feature = "usb")]
    let (usb_control_tube, usb_provider) =
        HostBackendDeviceProvider::new().context("failed to create usb provider")?;

    // Masking signals is inherently dangerous, since this can persist across clones/execs. Do this
    // before any jailed devices have been spawned, so that we can catch any of them that fail very
    // quickly.
    let sigchld_fd = SignalFd::new(libc::SIGCHLD).context("failed to create signalfd")?;

    let control_server_socket = match &cfg.socket_path {
        Some(path) => Some(UnlinkUnixSeqpacketListener(
            UnixSeqpacketListener::bind(path).context("failed to create control server")?,
        )),
        None => None,
    };

    let mut control_tubes = Vec::new();

    #[cfg(all(any(target_arch = "x86_64", target_arch = "aarch64"), feature = "gdb"))]
    if let Some(port) = cfg.gdb {
        // GDB needs a control socket to interrupt vcpus.
        let (gdb_host_tube, gdb_control_tube) = Tube::pair().context("failed to create tube")?;
        control_tubes.push(TaggedControlTube::Vm(gdb_host_tube));
        components.gdb = Some((port, gdb_control_tube));
    }

    #[cfg(feature = "balloon")]
    let (balloon_host_tube, balloon_device_tube) = if cfg.balloon {
        if let Some(ref path) = cfg.balloon_control {
            (
                None,
                Some(Tube::new_from_unix_seqpacket(
                    UnixSeqpacket::connect(path).with_context(|| {
                        format!(
                            "failed to connect to balloon control socket {}",
                            path.display(),
                        )
                    })?,
                )),
            )
        } else {
            // Balloon gets a special socket so balloon requests can be forwarded
            // from the main process.
            let (host, device) = Tube::pair().context("failed to create tube")?;
            // Set recv timeout to avoid deadlock on sending BalloonControlCommand
            // before the guest is ready.
            host.set_recv_timeout(Some(Duration::from_millis(100)))
                .context("failed to set timeout")?;
            (Some(host), Some(device))
        }
    } else {
        (None, None)
    };

    // Create one control socket per disk.
    let mut disk_device_tubes = Vec::new();
    let mut disk_host_tubes = Vec::new();
    let disk_count = cfg.disks.len();
    for _ in 0..disk_count {
        let (disk_host_tub, disk_device_tube) = Tube::pair().context("failed to create tube")?;
        disk_host_tubes.push(disk_host_tub);
        disk_device_tubes.push(disk_device_tube);
    }

    let mut pmem_device_tubes = Vec::new();
    let pmem_count = cfg.pmem_devices.len();
    for _ in 0..pmem_count {
        let (pmem_host_tube, pmem_device_tube) = Tube::pair().context("failed to create tube")?;
        pmem_device_tubes.push(pmem_device_tube);
        control_tubes.push(TaggedControlTube::VmMsync(pmem_host_tube));
    }

    if let Some(ioapic_host_tube) = ioapic_host_tube {
        control_tubes.push(TaggedControlTube::VmIrq(ioapic_host_tube));
    }

    let battery = if cfg.battery_config.is_some() {
        #[cfg_attr(
            not(feature = "power-monitor-powerd"),
            allow(clippy::manual_map, clippy::needless_match)
        )]
        let jail = match simple_jail(&cfg.jail_config, "battery")? {
            #[cfg_attr(not(feature = "power-monitor-powerd"), allow(unused_mut))]
            Some(mut jail) => {
                // Setup a bind mount to the system D-Bus socket if the powerd monitor is used.
                #[cfg(feature = "power-monitor-powerd")]
                {
                    add_current_user_to_jail(&mut jail)?;

                    // Create a tmpfs in the device's root directory so that we can bind mount files.
                    jail.mount_with_data(
                        Path::new("none"),
                        Path::new("/"),
                        "tmpfs",
                        (libc::MS_NOSUID | libc::MS_NODEV | libc::MS_NOEXEC) as usize,
                        "size=67108864",
                    )?;

                    let system_bus_socket_path = Path::new("/run/dbus/system_bus_socket");
                    jail.mount_bind(system_bus_socket_path, system_bus_socket_path, true)?;
                }
                Some(jail)
            }
            None => None,
        };
        (cfg.battery_config.as_ref().map(|c| c.type_), jail)
    } else {
        (cfg.battery_config.as_ref().map(|c| c.type_), None)
    };

    let fs_count = cfg
        .shared_dirs
        .iter()
        .filter(|sd| sd.kind == SharedDirKind::FS)
        .count();
    let mut fs_device_tubes = Vec::with_capacity(fs_count);
    for _ in 0..fs_count {
        let (fs_host_tube, fs_device_tube) = Tube::pair().context("failed to create tube")?;
        control_tubes.push(TaggedControlTube::Fs(fs_host_tube));
        fs_device_tubes.push(fs_device_tube);
    }

    let mut vvu_proxy_device_tubes = Vec::new();
    for _ in 0..cfg.vvu_proxy.len() {
        let (vvu_proxy_host_tube, vvu_proxy_device_tube) =
            Tube::pair().context("failed to create VVU proxy tube")?;
        control_tubes.push(TaggedControlTube::VmMemory {
            tube: vvu_proxy_host_tube,
            expose_with_viommu: false,
        });
        vvu_proxy_device_tubes.push(vvu_proxy_device_tube);
    }

    let (vm_evt_wrtube, vm_evt_rdtube) =
        Tube::directional_pair().context("failed to create vm event tube")?;

    let pstore_size = components.pstore.as_ref().map(|pstore| pstore.size as u64);
    let mut sys_allocator = SystemAllocator::new(
        Arch::get_system_allocator_config(&vm),
        pstore_size,
        &cfg.mmio_address_ranges,
    )
    .context("failed to create system allocator")?;

    let ramoops_region = match &components.pstore {
        Some(pstore) => Some(
            arch::pstore::create_memory_region(
                &mut vm,
                sys_allocator.reserved_region().unwrap(),
                pstore,
            )
            .context("failed to allocate pstore region")?,
        ),
        None => None,
    };

    create_file_backed_mappings(&cfg, &mut vm, &mut sys_allocator)?;

    #[cfg(all(feature = "gpu", feature = "virgl_renderer_next"))]
    // Hold on to the render server jail so it keeps running until we exit run_vm()
    let (_render_server_jail, render_server_fd) =
        if let Some(parameters) = &cfg.gpu_render_server_parameters {
            let (jail, fd) = start_gpu_render_server(&cfg, parameters)?;
            (Some(ScopedMinijail(jail)), Some(fd))
        } else {
            (None, None)
        };

    #[cfg(feature = "balloon")]
    let init_balloon_size = components
        .memory_size
        .checked_sub(cfg.init_memory.map_or(components.memory_size, |m| {
            m.checked_mul(1024 * 1024).unwrap_or(u64::MAX)
        }))
        .context("failed to calculate init balloon size")?;

    #[cfg(feature = "direct")]
    let mut irqs = Vec::new();

    #[cfg(feature = "direct")]
    for irq in &cfg.direct_level_irq {
        if !sys_allocator.reserve_irq(*irq) {
            warn!("irq {} already reserved.", irq);
        }
        use devices::CrosvmDeviceId;
        let irq_event_source = IrqEventSource {
            device_id: CrosvmDeviceId::DirectIo.into(),
            queue_id: 0,
            device_name: format!("direct edge irq {}", irq),
        };
        let irq_evt = devices::IrqLevelEvent::new().context("failed to create event")?;
        irq_chip
            .register_level_irq_event(*irq, &irq_evt, irq_event_source)
            .unwrap();
        let direct_irq = devices::DirectIrq::new_level(&irq_evt)
            .context("failed to enable interrupt forwarding")?;
        direct_irq
            .irq_enable(*irq)
            .context("failed to enable interrupt forwarding")?;
        irqs.push(direct_irq);
    }

    #[cfg(feature = "direct")]
    for irq in &cfg.direct_edge_irq {
        if !sys_allocator.reserve_irq(*irq) {
            warn!("irq {} already reserved.", irq);
        }
        use devices::CrosvmDeviceId;
        let irq_event_source = IrqEventSource {
            device_id: CrosvmDeviceId::DirectIo.into(),
            queue_id: 0,
            device_name: format!("direct level irq {}", irq),
        };
        let irq_evt = devices::IrqEdgeEvent::new().context("failed to create event")?;
        irq_chip
            .register_edge_irq_event(*irq, &irq_evt, irq_event_source)
            .unwrap();
        let direct_irq = devices::DirectIrq::new_edge(&irq_evt)
            .context("failed to enable interrupt forwarding")?;
        direct_irq
            .irq_enable(*irq)
            .context("failed to enable interrupt forwarding")?;
        irqs.push(direct_irq);
    }

    // Reserve direct mmio range in advance.
    #[cfg(feature = "direct")]
    if let Some(mmio) = &cfg.direct_mmio {
        for range in mmio.ranges.iter() {
            AddressRange::from_start_and_size(range.base, range.len)
                .ok_or(ResourceError::OutOfSpace)
                .and_then(|range| sys_allocator.reserve_mmio(range))
                .with_context(|| {
                    format!(
                        "failed to reserved direct mmio: {:x}-{:x}",
                        range.base,
                        range.base + range.len - 1,
                    )
                })?;
        }
    };

    let mut iommu_attached_endpoints: BTreeMap<u32, Arc<Mutex<Box<dyn MemoryMapperTrait>>>> =
        BTreeMap::new();
    let mut iova_max_addr: Option<u64> = None;
    let mut devices = create_devices(
        &cfg,
        &mut vm,
        &mut sys_allocator,
        &vm_evt_wrtube,
        &mut iommu_attached_endpoints,
        &mut control_tubes,
        #[cfg(feature = "balloon")]
        balloon_device_tube,
        #[cfg(feature = "balloon")]
        init_balloon_size,
        &mut disk_device_tubes,
        &mut pmem_device_tubes,
        &mut fs_device_tubes,
        #[cfg(feature = "usb")]
        usb_provider,
        #[cfg(feature = "gpu")]
        gpu_control_device_tube,
        #[cfg(all(feature = "gpu", feature = "virgl_renderer_next"))]
        render_server_fd,
        &mut vvu_proxy_device_tubes,
        components.memory_size,
        &mut iova_max_addr,
    )?;

    #[cfg(not(any(target_arch = "x86", target_arch = "x86_64")))]
    let hp_endpoints_ranges: Vec<RangeInclusive<u32>> = Vec::new();
    #[cfg(any(target_arch = "x86", target_arch = "x86_64"))]
    let mut hp_endpoints_ranges: Vec<RangeInclusive<u32>> = Vec::new();
    #[cfg(any(target_arch = "x86", target_arch = "x86_64"))]
    let mut hotplug_buses: Vec<(u8, Arc<Mutex<dyn HotPlugBus>>)> = Vec::new();
    #[cfg(any(target_arch = "x86", target_arch = "x86_64"))]
    let mut gpe_notify_devs: Vec<(u32, Arc<Mutex<dyn GpeNotify>>)> = Vec::new();
    #[cfg(any(target_arch = "x86", target_arch = "x86_64"))]
    {
        #[cfg(feature = "direct")]
        let rp_host = cfg.pcie_rp.clone();
        #[cfg(not(feature = "direct"))]
        let rp_host: Vec<HostPcieRootPortParameters> = Vec::new();

        // Create Pcie Root Port
        create_pcie_root_port(
            rp_host,
            &mut sys_allocator,
            &mut control_tubes,
            &mut devices,
            &mut hotplug_buses,
            &mut hp_endpoints_ranges,
            &mut gpe_notify_devs,
        )?;
    }

    arch::assign_pci_addresses(&mut devices, &mut sys_allocator)?;

    let (translate_response_senders, request_rx) = setup_virtio_access_platform(
        &mut sys_allocator,
        &mut iommu_attached_endpoints,
        &mut devices,
    )?;

    let iommu_host_tube = if !iommu_attached_endpoints.is_empty()
        || (cfg.vfio_isolate_hotplug && !hp_endpoints_ranges.is_empty())
    {
        let (iommu_host_tube, iommu_device_tube) = Tube::pair().context("failed to create tube")?;
        let iommu_dev = create_iommu_device(
            cfg.protection_type,
            &cfg.jail_config,
            iova_max_addr.unwrap_or(u64::MAX),
            iommu_attached_endpoints,
            hp_endpoints_ranges,
            translate_response_senders,
            request_rx,
            iommu_device_tube,
        )?;

        let (msi_host_tube, msi_device_tube) = Tube::pair().context("failed to create tube")?;
        control_tubes.push(TaggedControlTube::VmIrq(msi_host_tube));
        let mut dev = VirtioPciDevice::new(
            vm.get_memory().clone(),
            iommu_dev.dev,
            msi_device_tube,
            cfg.disable_virtio_intx,
            None,
        )
        .context("failed to create virtio pci dev")?;
        // early reservation for viommu.
        dev.allocate_address(&mut sys_allocator)
            .context("failed to allocate resources early for virtio pci dev")?;
        let dev = Box::new(dev);
        devices.push((dev, iommu_dev.jail));
        Some(iommu_host_tube)
    } else {
        None
    };

    #[cfg(any(target_arch = "x86", target_arch = "x86_64"))]
    for device in devices
        .iter_mut()
        .filter_map(|(dev, _)| dev.as_pci_device_mut())
    {
        let sdts = device
            .generate_acpi(components.acpi_sdts)
            .or_else(|| {
                error!("ACPI table generation error");
                None
            })
            .ok_or_else(|| anyhow!("failed to generate ACPI table"))?;
        components.acpi_sdts = sdts;
    }

    // KVM_CREATE_VCPU uses apic id for x86 and uses cpu id for others.
    let mut vcpu_ids = Vec::new();

    #[cfg_attr(not(feature = "direct"), allow(unused_mut))]
    let mut linux = Arch::build_vm::<V, Vcpu>(
        components,
        &vm_evt_wrtube,
        &mut sys_allocator,
        &cfg.serial_parameters,
        simple_jail(&cfg.jail_config, "serial_device")?,
        battery,
        vm,
        ramoops_region,
        devices,
        irq_chip,
        &mut vcpu_ids,
        simple_jail(&cfg.jail_config, "serial_device")?,
        #[cfg(any(target_arch = "x86", target_arch = "x86_64"))]
        simple_jail(&cfg.jail_config, "block_device")?,
    )
    .context("the architecture failed to build the vm")?;

    #[cfg(any(target_arch = "x86", target_arch = "x86_64"))]
    let (hp_control_tube, hp_worker_tube) = mpsc::channel();

    #[cfg(any(target_arch = "x86", target_arch = "x86_64"))]
    {
        for (bus_num, hp_bus) in hotplug_buses {
            linux.hotplug_bus.insert(bus_num, hp_bus);
        }

        if let Some(pm) = &linux.pm {
            while let Some((gpe, notify_dev)) = gpe_notify_devs.pop() {
                pm.lock().register_gpe_notify_dev(gpe, notify_dev);
            }
        }

        let pci_root = linux.root_config.clone();
        std::thread::Builder::new()
            .name("pci_root".to_string())
            .spawn(move || start_pci_root_worker(pci_root, hp_worker_tube))?;
    }

    #[cfg(feature = "direct")]
    if let Some(pmio) = &cfg.direct_pmio {
        let direct_io = Arc::new(
            devices::DirectIo::new(&pmio.path, false).context("failed to open direct io device")?,
        );
        for range in pmio.ranges.iter() {
            linux
                .io_bus
                .insert_sync(direct_io.clone(), range.base, range.len)
                .context("Error with pmio")?;
        }
    };

    #[cfg(feature = "direct")]
    if let Some(mmio) = &cfg.direct_mmio {
        let direct_mmio = Arc::new(
            devices::DirectMmio::new(&mmio.path, false, &mmio.ranges)
                .context("failed to open direct mmio device")?,
        );

        for range in mmio.ranges.iter() {
            linux
                .mmio_bus
                .insert_sync(direct_mmio.clone(), range.base, range.len)
                .context("Error with mmio")?;
        }
    };

    let gralloc = RutabagaGralloc::new().context("failed to create gralloc")?;

    run_control(
        linux,
        sys_allocator,
        cfg,
        control_server_socket,
        control_tubes,
        #[cfg(feature = "balloon")]
        balloon_host_tube,
        &disk_host_tubes,
        #[cfg(feature = "gpu")]
        gpu_control_host_tube,
        #[cfg(feature = "usb")]
        usb_control_tube,
        vm_evt_rdtube,
        vm_evt_wrtube,
        sigchld_fd,
        gralloc,
        vcpu_ids,
        iommu_host_tube,
        #[cfg(any(target_arch = "x86", target_arch = "x86_64"))]
        hp_control_tube,
        #[cfg(feature = "swap")]
        swap_controller,
    )
}

// Hotplug command is facing dead lock issue when it tries to acquire the lock
// for pci root in the vm control thread. Dead lock could happen when the vm
// control thread(Thread A namely) is handling the hotplug command and it tries
// to get the lock for pci root. However, the lock is already hold by another
// device in thread B, which is actively sending an vm control to be handled by
// thread A and waiting for response. However, thread A is blocked on acquiring
// the lock, so dead lock happens. In order to resolve this issue, we add this
// worker thread and push all work that locks pci root to this thread.
#[cfg(any(target_arch = "x86", target_arch = "x86_64"))]
fn start_pci_root_worker(
    pci_root: Arc<Mutex<PciRoot>>,
    hp_device_tube: mpsc::Receiver<PciRootCommand>,
) {
    loop {
        match hp_device_tube.recv() {
            Ok(cmd) => match cmd {
                PciRootCommand::Add(addr, device) => {
                    pci_root.lock().add_device(addr, device);
                }
                PciRootCommand::AddBridge(pci_bus) => pci_root.lock().add_bridge(pci_bus),
                PciRootCommand::Remove(addr) => {
                    pci_root.lock().remove_device(addr);
                }
                PciRootCommand::Kill => break,
            },
            Err(e) => {
                error!("Error: pci root worker channel closed: {}", e);
                break;
            }
        }
    }
}

#[cfg(any(target_arch = "x86", target_arch = "x86_64"))]
fn get_hp_bus<V: VmArch, Vcpu: VcpuArch>(
    linux: &RunnableLinuxVm<V, Vcpu>,
    host_addr: PciAddress,
) -> Result<Arc<Mutex<dyn HotPlugBus>>> {
    for (_, hp_bus) in linux.hotplug_bus.iter() {
        if hp_bus.lock().is_match(host_addr).is_some() {
            return Ok(hp_bus.clone());
        }
    }
    Err(anyhow!("Failed to find a suitable hotplug bus"))
}

#[cfg(any(target_arch = "x86", target_arch = "x86_64"))]
fn add_hotplug_device<V: VmArch, Vcpu: VcpuArch>(
    linux: &mut RunnableLinuxVm<V, Vcpu>,
    sys_allocator: &mut SystemAllocator,
    cfg: &Config,
    control_tubes: &mut Vec<TaggedControlTube>,
    hp_control_tube: &mpsc::Sender<PciRootCommand>,
    iommu_host_tube: &Option<Tube>,
    device: &HotPlugDeviceInfo,
) -> Result<()> {
    let host_addr = PciAddress::from_path(&device.path)
        .context("failed to parse hotplug device's PCI address")?;
    let hp_bus = get_hp_bus(linux, host_addr)?;

    let (host_key, pci_address) = match device.device_type {
        HotPlugDeviceType::UpstreamPort | HotPlugDeviceType::DownstreamPort => {
            let (vm_host_tube, vm_device_tube) = Tube::pair().context("failed to create tube")?;
            control_tubes.push(TaggedControlTube::Vm(vm_host_tube));
            let (msi_host_tube, msi_device_tube) = Tube::pair().context("failed to create tube")?;
            control_tubes.push(TaggedControlTube::VmIrq(msi_host_tube));
            let pcie_host = PcieHostPort::new(device.path.as_path(), vm_device_tube)?;
            let (host_key, pci_bridge) = match device.device_type {
                HotPlugDeviceType::UpstreamPort => {
                    let host_key = HostHotPlugKey::UpstreamPort { host_addr };
                    let pcie_upstream_port = Arc::new(Mutex::new(PcieUpstreamPort::new_from_host(
                        pcie_host, true,
                    )?));
                    let pci_bridge =
                        Box::new(PciBridge::new(pcie_upstream_port.clone(), msi_device_tube));
                    linux
                        .hotplug_bus
                        .insert(pci_bridge.get_secondary_num(), pcie_upstream_port);
                    (host_key, pci_bridge)
                }
                HotPlugDeviceType::DownstreamPort => {
                    let host_key = HostHotPlugKey::DownstreamPort { host_addr };
                    let pcie_downstream_port = Arc::new(Mutex::new(
                        PcieDownstreamPort::new_from_host(pcie_host, true)?,
                    ));
                    let pci_bridge = Box::new(PciBridge::new(
                        pcie_downstream_port.clone(),
                        msi_device_tube,
                    ));
                    linux
                        .hotplug_bus
                        .insert(pci_bridge.get_secondary_num(), pcie_downstream_port);
                    (host_key, pci_bridge)
                }
                _ => {
                    bail!("Impossible to reach here")
                }
            };
            let pci_address =
                Arch::register_pci_device(linux, pci_bridge, None, sys_allocator, hp_control_tube)?;

            (host_key, pci_address)
        }
        HotPlugDeviceType::EndPoint => {
            let host_key = HostHotPlugKey::Vfio { host_addr };
            let (vfio_device, jail, viommu_mapper) = create_vfio_device(
                &cfg.jail_config,
                &linux.vm,
                sys_allocator,
                control_tubes,
                &device.path,
                true,
                None,
                None,
                None,
                if iommu_host_tube.is_some() {
                    IommuDevType::VirtioIommu
                } else {
                    IommuDevType::NoIommu
                },
                #[cfg(feature = "direct")]
                false,
            )?;
            let vfio_pci_device = match vfio_device {
                VfioDeviceVariant::Pci(pci) => Box::new(pci),
                VfioDeviceVariant::Platform(_) => bail!("vfio platform hotplug not supported"),
            };
            let pci_address = Arch::register_pci_device(
                linux,
                vfio_pci_device,
                jail,
                sys_allocator,
                hp_control_tube,
            )?;
            if let Some(iommu_host_tube) = iommu_host_tube {
                let endpoint_addr = pci_address.to_u32();
                let vfio_wrapper = viommu_mapper.context("expected mapper")?;
                let descriptor = vfio_wrapper.clone_as_raw_descriptor()?;
                let request =
                    VirtioIOMMURequest::VfioCommand(VirtioIOMMUVfioCommand::VfioDeviceAdd {
                        endpoint_addr,
                        wrapper_id: vfio_wrapper.id(),
                        container: {
                            // Safe because the descriptor is uniquely owned by `descriptor`.
                            unsafe { File::from_raw_descriptor(descriptor) }
                        },
                    });
                match virtio_iommu_request(iommu_host_tube, &request)
                    .map_err(|_| VirtioIOMMUVfioError::SocketFailed)?
                {
                    VirtioIOMMUResponse::VfioResponse(VirtioIOMMUVfioResult::Ok) => (),
                    resp => bail!("Unexpected message response: {:?}", resp),
                }
            }

            (host_key, pci_address)
        }
    };
    hp_bus.lock().add_hotplug_device(host_key, pci_address);
    if device.hp_interrupt {
        hp_bus.lock().hot_plug(pci_address);
    }
    Ok(())
}

#[cfg(any(target_arch = "x86", target_arch = "x86_64"))]
fn remove_hotplug_bridge<V: VmArch, Vcpu: VcpuArch>(
    linux: &RunnableLinuxVm<V, Vcpu>,
    sys_allocator: &mut SystemAllocator,
    buses_to_remove: &mut Vec<u8>,
    host_key: HostHotPlugKey,
    child_bus: u8,
) -> Result<()> {
    for (bus_num, hp_bus) in linux.hotplug_bus.iter() {
        let mut hp_bus_lock = hp_bus.lock();
        if let Some(pci_addr) = hp_bus_lock.get_hotplug_device(host_key) {
            sys_allocator.release_pci(pci_addr.bus, pci_addr.dev, pci_addr.func);
            hp_bus_lock.hot_unplug(pci_addr);
            buses_to_remove.push(child_bus);
            if hp_bus_lock.is_empty() {
                if let Some(hotplug_key) = hp_bus_lock.get_hotplug_key() {
                    remove_hotplug_bridge(
                        linux,
                        sys_allocator,
                        buses_to_remove,
                        hotplug_key,
                        *bus_num,
                    )?;
                }
            }
            return Ok(());
        }
    }

    Err(anyhow!(
        "Can not find device {:?} on hotplug buses",
        host_key
    ))
}

#[cfg(any(target_arch = "x86", target_arch = "x86_64"))]
fn remove_hotplug_device<V: VmArch, Vcpu: VcpuArch>(
    linux: &mut RunnableLinuxVm<V, Vcpu>,
    sys_allocator: &mut SystemAllocator,
    iommu_host_tube: &Option<Tube>,
    device: &HotPlugDeviceInfo,
) -> Result<()> {
    let host_addr = PciAddress::from_path(&device.path)?;
    let host_key = match device.device_type {
        HotPlugDeviceType::UpstreamPort => HostHotPlugKey::UpstreamPort { host_addr },
        HotPlugDeviceType::DownstreamPort => HostHotPlugKey::DownstreamPort { host_addr },
        HotPlugDeviceType::EndPoint => HostHotPlugKey::Vfio { host_addr },
    };

    let hp_bus = linux
        .hotplug_bus
        .iter()
        .find(|(_, hp_bus)| {
            let hp_bus = hp_bus.lock();
            hp_bus.get_hotplug_device(host_key).is_some()
        })
        .map(|(bus_num, hp_bus)| (*bus_num, hp_bus.clone()));

    if let Some((bus_num, hp_bus)) = hp_bus {
        let mut buses_to_remove = Vec::new();
        let mut removed_key = None;
        let mut hp_bus_lock = hp_bus.lock();
        if let Some(pci_addr) = hp_bus_lock.get_hotplug_device(host_key) {
            if let Some(iommu_host_tube) = iommu_host_tube {
                let request =
                    VirtioIOMMURequest::VfioCommand(VirtioIOMMUVfioCommand::VfioDeviceDel {
                        endpoint_addr: pci_addr.to_u32(),
                    });
                match virtio_iommu_request(iommu_host_tube, &request)
                    .map_err(|_| VirtioIOMMUVfioError::SocketFailed)?
                {
                    VirtioIOMMUResponse::VfioResponse(VirtioIOMMUVfioResult::Ok) => (),
                    resp => bail!("Unexpected message response: {:?}", resp),
                }
            }
            let mut empty_simbling = true;
            if let Some(HostHotPlugKey::DownstreamPort { host_addr }) =
                hp_bus_lock.get_hotplug_key()
            {
                let addr_alias = host_addr;
                for (simbling_bus_num, hp_bus) in linux.hotplug_bus.iter() {
                    if *simbling_bus_num != bus_num {
                        let hp_bus_lock = hp_bus.lock();
                        let hotplug_key = hp_bus_lock.get_hotplug_key();
                        if let Some(HostHotPlugKey::DownstreamPort { host_addr }) = hotplug_key {
                            if addr_alias.bus == host_addr.bus && !hp_bus_lock.is_empty() {
                                empty_simbling = false;
                                break;
                            }
                        }
                    }
                }
            }

            // If all simbling downstream ports are empty, do not send hot unplug event for this
            // downstream port. Root port will send one plug out interrupt and remove all
            // the remaining devices
            if !empty_simbling {
                hp_bus_lock.hot_unplug(pci_addr);
            }

            sys_allocator.release_pci(pci_addr.bus, pci_addr.dev, pci_addr.func);
            if empty_simbling || hp_bus_lock.is_empty() {
                if let Some(hotplug_key) = hp_bus_lock.get_hotplug_key() {
                    removed_key = Some(hotplug_key);
                    remove_hotplug_bridge(
                        linux,
                        sys_allocator,
                        &mut buses_to_remove,
                        hotplug_key,
                        bus_num,
                    )?;
                }
            }
        }

        // Some types of TBT device has a few empty downstream ports. The emulated bridges
        // of these ports won't be removed since no vfio device is connected to our emulated
        // bridges. So we explicitly check all simbling bridges of the removed bridge here,
        // and remove them if bridge has no child device connected.
        if let Some(HostHotPlugKey::DownstreamPort { host_addr }) = removed_key {
            let addr_alias = host_addr;
            for (simbling_bus_num, hp_bus) in linux.hotplug_bus.iter() {
                if *simbling_bus_num != bus_num {
                    let hp_bus_lock = hp_bus.lock();
                    let hotplug_key = hp_bus_lock.get_hotplug_key();
                    if let Some(HostHotPlugKey::DownstreamPort { host_addr }) = hotplug_key {
                        if addr_alias.bus == host_addr.bus && hp_bus_lock.is_empty() {
                            remove_hotplug_bridge(
                                linux,
                                sys_allocator,
                                &mut buses_to_remove,
                                hotplug_key.unwrap(),
                                *simbling_bus_num,
                            )?;
                        }
                    }
                }
            }
        }
        for bus in buses_to_remove.iter() {
            linux.hotplug_bus.remove(bus);
        }
        return Ok(());
    }

    Err(anyhow!(
        "Can not find device {:?} on hotplug buses",
        host_key
    ))
}

pub fn trigger_vm_suspend_and_wait_for_entry(
    guest_suspended_cvar: Arc<(Mutex<bool>, Condvar)>,
    tube: &SendTube,
    response: vm_control::VmResponse,
    suspend_evt: Event,
    pm: Option<Arc<Mutex<dyn PmResource + Send>>>,
) {
    let (lock, cvar) = &*guest_suspended_cvar;
    let mut guest_suspended = lock.lock();

    *guest_suspended = false;

    // During suspend also emulate sleepbtn, which allows to suspend VM (if running e.g. acpid and
    // reacts on sleep button events)
    if let Some(pm) = pm {
        pm.lock().slpbtn_evt();
    } else {
        error!("generating sleepbtn during suspend not supported");
    }

    // Wait for notification about guest suspension, if not received after 15sec,
    // proceed anyway.
    let result = cvar.wait_timeout(guest_suspended, std::time::Duration::from_secs(15));
    guest_suspended = result.0;

    if result.1.timed_out() {
        warn!("Guest suspension timeout - proceeding anyway");
    } else if *guest_suspended {
        info!("Guest suspended");
    }

    if let Err(e) = suspend_evt.signal() {
        error!("failed to trigger suspend event: {}", e);
    }
    // Now we ready to send response over the tube and communicate that VM suspend has finished
    if let Err(e) = tube.send(&response) {
        error!("failed to send VmResponse: {}", e);
    }
}

#[cfg(any(target_arch = "x86", target_arch = "x86_64"))]
fn handle_hotplug_command<V: VmArch, Vcpu: VcpuArch>(
    linux: &mut RunnableLinuxVm<V, Vcpu>,
    sys_allocator: &mut SystemAllocator,
    cfg: &Config,
    add_tubes: &mut Vec<TaggedControlTube>,
    hp_control_tube: &mpsc::Sender<PciRootCommand>,
    iommu_host_tube: &Option<Tube>,
    device: &HotPlugDeviceInfo,
    add: bool,
) -> VmResponse {
    let iommu_host_tube = if cfg.vfio_isolate_hotplug {
        iommu_host_tube
    } else {
        &None
    };
    let ret = if add {
        add_hotplug_device(
            linux,
            sys_allocator,
            cfg,
            add_tubes,
            hp_control_tube,
            iommu_host_tube,
            device,
        )
    } else {
        remove_hotplug_device(linux, sys_allocator, iommu_host_tube, device)
    };

    match ret {
        Ok(()) => VmResponse::Ok,
        Err(e) => {
            error!("hanlde_hotplug_command failure: {}", e);
            add_tubes.clear();
            VmResponse::Err(base::Error::new(libc::EINVAL))
        }
    }
}

fn run_control<V: VmArch + 'static, Vcpu: VcpuArch + 'static>(
    mut linux: RunnableLinuxVm<V, Vcpu>,
    mut sys_allocator: SystemAllocator,
    cfg: Config,
    control_server_socket: Option<UnlinkUnixSeqpacketListener>,
    mut control_tubes: Vec<TaggedControlTube>,
    #[cfg(feature = "balloon")] balloon_host_tube: Option<Tube>,
    disk_host_tubes: &[Tube],
    #[cfg(feature = "gpu")] gpu_control_tube: Tube,
    #[cfg(feature = "usb")] usb_control_tube: Tube,
    vm_evt_rdtube: RecvTube,
    vm_evt_wrtube: SendTube,
    sigchld_fd: SignalFd,
    mut gralloc: RutabagaGralloc,
    vcpu_ids: Vec<usize>,
    iommu_host_tube: Option<Tube>,
    #[cfg(any(target_arch = "x86", target_arch = "x86_64"))] hp_control_tube: mpsc::Sender<
        PciRootCommand,
    >,
    #[cfg(feature = "swap")] swap_controller: Option<SwapController>,
) -> Result<ExitState> {
    #[derive(EventToken)]
    enum Token {
        VmEvent,
        Suspend,
        ChildSignal,
        IrqFd { index: IrqEventIndex },
        VmControlServer,
        VmControl { index: usize },
        DelayedIrqFd,
    }

    let mut iommu_client = iommu_host_tube
        .as_ref()
        .map(VmMemoryRequestIommuClient::new);

    stdin()
        .set_raw_mode()
        .expect("failed to set terminal raw mode");

    let wait_ctx = WaitContext::build_with(&[
        (&linux.suspend_evt, Token::Suspend),
        (&sigchld_fd, Token::ChildSignal),
        (&vm_evt_rdtube, Token::VmEvent),
    ])
    .context("failed to add descriptor to wait context")?;

    if let Some(socket_server) = &control_server_socket {
        wait_ctx
            .add(socket_server, Token::VmControlServer)
            .context("failed to add descriptor to wait context")?;
    }
    for (index, socket) in control_tubes.iter().enumerate() {
        wait_ctx
            .add(socket.as_ref(), Token::VmControl { index })
            .context("failed to add descriptor to wait context")?;
    }

    let events = linux
        .irq_chip
        .irq_event_tokens()
        .context("failed to add descriptor to wait context")?;

    for (index, _gsi, evt) in events {
        wait_ctx
            .add(&evt, Token::IrqFd { index })
            .context("failed to add descriptor to wait context")?;
    }

    if let Some(delayed_ioapic_irq_trigger) = linux.irq_chip.irq_delayed_event_token()? {
        wait_ctx
            .add(&delayed_ioapic_irq_trigger, Token::DelayedIrqFd)
            .context("failed to add descriptor to wait context")?;
    }

    if cfg.jail_config.is_some() {
        // Before starting VCPUs, in case we started with some capabilities, drop them all.
        drop_capabilities().context("failed to drop process capabilities")?;
    }

    #[cfg(all(any(target_arch = "x86_64", target_arch = "aarch64"), feature = "gdb"))]
    // Create a channel for GDB thread.
    let (to_gdb_channel, from_vcpu_channel) = if linux.gdb.is_some() {
        let (s, r) = mpsc::channel();
        (Some(s), Some(r))
    } else {
        (None, None)
    };

    let (device_ctrl_tube, device_ctrl_resp) = Tube::pair().context("failed to create tube")?;
    // Create devices thread, and restore if a restore file exists.
    linux.devices_thread = match create_devices_worker_thread(
        linux.io_bus.clone(),
        linux.mmio_bus.clone(),
        device_ctrl_resp,
    ) {
        Ok(join_handle) => Some(join_handle),
        Err(e) => {
            return Err(anyhow!("Failed to start devices thread: {}", e));
        }
    };
    if let Some(path) = cfg.restore_path.clone() {
        if let Err(e) =
            device_ctrl_tube.send(&DeviceControlCommand::RestoreDevices { restore_path: path })
        {
            error!("fail to send command to devices control socket: {}", e);
        };
    }

    let mut vcpu_handles = Vec::with_capacity(linux.vcpu_count);
    let vcpu_thread_barrier = Arc::new(Barrier::new(linux.vcpu_count + 1));
    let use_hypervisor_signals = !linux
        .vm
        .get_hypervisor()
        .check_capability(HypervisorCap::ImmediateExit);
    vcpu::setup_vcpu_signal_handler::<Vcpu>(use_hypervisor_signals)?;

    let vcpus: Vec<Option<_>> = match linux.vcpus.take() {
        Some(vec) => vec.into_iter().map(Some).collect(),
        None => iter::repeat_with(|| None).take(linux.vcpu_count).collect(),
    };
    // Enable core scheduling before creating vCPUs so that the cookie will be
    // shared by all vCPU threads.
    // TODO(b/199312402): Avoid enabling core scheduling for the crosvm process
    // itself for even better performance. Only vCPUs need the feature.
    if cfg.per_vm_core_scheduling {
        if let Err(e) = enable_core_scheduling() {
            error!("Failed to enable core scheduling: {}", e);
        }
    }
    let vcpu_cgroup_tasks_file = match &cfg.vcpu_cgroup_path {
        None => None,
        Some(cgroup_path) => {
            // Move main process to cgroup_path
            let mut f = File::create(&cgroup_path.join("tasks")).with_context(|| {
                format!(
                    "failed to create vcpu-cgroup-path {}",
                    cgroup_path.display(),
                )
            })?;
            f.write_all(process::id().to_string().as_bytes())?;
            Some(f)
        }
    };
    #[cfg(all(any(target_arch = "x86", target_arch = "x86_64"), unix))]
    let bus_lock_ratelimit_ctrl: Arc<Mutex<Ratelimit>> = Arc::new(Mutex::new(Ratelimit::new()));
    #[cfg(all(any(target_arch = "x86", target_arch = "x86_64"), unix))]
    if cfg.bus_lock_ratelimit > 0 {
        let bus_lock_ratelimit = cfg.bus_lock_ratelimit;
        if linux.vm.check_capability(VmCap::BusLockDetect) {
            info!("Hypervisor support bus lock detect");
            linux
                .vm
                .enable_capability(VmCap::BusLockDetect, 0)
                .expect("kvm: Failed to enable bus lock detection cap");
            info!("Hypervisor enabled bus lock detect");
            bus_lock_ratelimit_ctrl
                .lock()
                .ratelimit_set_speed(bus_lock_ratelimit);
        } else {
            bail!("Kvm: bus lock detection unsuported");
        }
    }

    #[cfg(target_os = "android")]
    android::set_process_profiles(&cfg.task_profiles)?;

    let guest_suspended_cvar = Arc::new((Mutex::new(false), Condvar::new()));

    // Architecture-specific code must supply a vcpu_init element for each VCPU.
    assert_eq!(vcpus.len(), linux.vcpu_init.len());

    for ((cpu_id, vcpu), vcpu_init) in vcpus.into_iter().enumerate().zip(linux.vcpu_init.drain(..))
    {
        let (to_vcpu_channel, from_main_channel) = mpsc::channel();
        let vcpu_affinity = match linux.vcpu_affinity.clone() {
            Some(VcpuAffinity::Global(v)) => v,
            Some(VcpuAffinity::PerVcpu(mut m)) => m.remove(&cpu_id).unwrap_or_default(),
            None => Default::default(),
        };

        #[cfg(any(target_arch = "x86", target_arch = "x86_64"))]
        let vcpu_hybrid_type = if !cfg.vcpu_hybrid_type.is_empty() {
            Some(*cfg.vcpu_hybrid_type.get(&cpu_id).unwrap())
        } else {
            None
        };

        #[cfg(any(target_arch = "x86", target_arch = "x86_64"))]
        let cpu_config = Some(CpuConfigX86_64::new(
            cfg.force_calibrated_tsc_leaf,
            cfg.host_cpu_topology,
            cfg.enable_hwp,
            cfg.enable_pnp_data,
            cfg.no_smt,
            cfg.itmt,
<<<<<<< HEAD
            None, /* hybrid_type */
=======
            vcpu_hybrid_type,
>>>>>>> e3dbc2e6
        ));
        #[cfg(all(any(target_arch = "x86", target_arch = "x86_64"), unix))]
        let bus_lock_ratelimit_ctrl = Arc::clone(&bus_lock_ratelimit_ctrl);

        #[cfg(any(target_arch = "arm", target_arch = "aarch64"))]
        let cpu_config = None;

        let handle = vcpu::run_vcpu(
            cpu_id,
            vcpu_ids[cpu_id],
            vcpu,
            vcpu_init,
            linux.vm.try_clone().context("failed to clone vm")?,
            linux
                .irq_chip
                .try_box_clone()
                .context("failed to clone irqchip")?,
            linux.vcpu_count,
            linux.rt_cpus.contains(&cpu_id),
            vcpu_affinity,
            linux.delay_rt,
            vcpu_thread_barrier.clone(),
            linux.has_bios,
            (*linux.io_bus).clone(),
            (*linux.mmio_bus).clone(),
            vm_evt_wrtube
                .try_clone()
                .context("failed to clone vm event tube")?,
            linux.vm.check_capability(VmCap::PvClockSuspend),
            from_main_channel,
            use_hypervisor_signals,
            #[cfg(all(any(target_arch = "x86_64", target_arch = "aarch64"), feature = "gdb"))]
            to_gdb_channel.clone(),
            cfg.per_vm_core_scheduling,
            cpu_config,
            cfg.privileged_vm,
            match vcpu_cgroup_tasks_file {
                None => None,
                Some(ref f) => Some(
                    f.try_clone()
                        .context("failed to clone vcpu cgroup tasks file")?,
                ),
            },
            cfg.userspace_msr.clone(),
            guest_suspended_cvar.clone(),
            #[cfg(all(any(target_arch = "x86", target_arch = "x86_64"), unix))]
            bus_lock_ratelimit_ctrl,
        )?;
        vcpu_handles.push((handle, to_vcpu_channel));
    }

    #[cfg(all(any(target_arch = "x86_64", target_arch = "aarch64"), feature = "gdb"))]
    // Spawn GDB thread.
    if let Some((gdb_port_num, gdb_control_tube)) = linux.gdb.take() {
        let to_vcpu_channels = vcpu_handles
            .iter()
            .map(|(_handle, channel)| channel.clone())
            .collect();
        let target = GdbStub::new(
            gdb_control_tube,
            to_vcpu_channels,
            from_vcpu_channel.unwrap(), // Must succeed to unwrap()
        );
        std::thread::Builder::new()
            .name("gdb".to_owned())
            .spawn(move || gdb_thread(target, gdb_port_num))
            .context("failed to spawn GDB thread")?;
    };

    vcpu_thread_barrier.wait();

    let mut exit_state = ExitState::Stop;
    let mut pvpanic_code = PvPanicCode::Unknown;
    #[cfg(feature = "balloon")]
    let mut balloon_stats_id: u64 = 0;

    'wait: loop {
        let events = {
            match wait_ctx.wait() {
                Ok(v) => v,
                Err(e) => {
                    error!("failed to poll: {}", e);
                    break;
                }
            }
        };

        let mut vm_control_indices_to_remove = Vec::new();
        for event in events.iter().filter(|e| e.is_readable) {
            match event.token {
                Token::VmEvent => {
                    let mut break_to_wait: bool = true;
                    match vm_evt_rdtube.recv::<VmEventType>() {
                        Ok(vm_event) => match vm_event {
                            VmEventType::Exit => {
                                info!("vcpu requested shutdown");
                                exit_state = ExitState::Stop;
                            }
                            VmEventType::Reset => {
                                info!("vcpu requested reset");
                                exit_state = ExitState::Reset;
                            }
                            VmEventType::Crash => {
                                info!("vcpu crashed");
                                exit_state = ExitState::Crash;
                            }
                            VmEventType::Panic(panic_code) => {
                                pvpanic_code = PvPanicCode::from_u8(panic_code);
                                info!("Guest reported panic [Code: {}]", pvpanic_code);
                                break_to_wait = false;
                            }
                            VmEventType::WatchdogReset => {
                                info!("vcpu stall detected");
                                exit_state = ExitState::WatchdogReset;
                            }
                        },
                        Err(e) => {
                            warn!("failed to recv VmEvent: {}", e);
                        }
                    }
                    if break_to_wait {
                        if pvpanic_code == PvPanicCode::Panicked {
                            exit_state = ExitState::GuestPanic;
                        }
                        break 'wait;
                    }
                }
                Token::Suspend => {
                    info!("VM requested suspend");
                    linux.suspend_evt.wait().unwrap();
                    vcpu::kick_all_vcpus(
                        &vcpu_handles,
                        linux.irq_chip.as_irq_chip(),
                        VcpuControl::RunState(VmRunMode::Suspending),
                    );
                }
                Token::ChildSignal => {
                    // Print all available siginfo structs, then exit the loop if child process has
                    // been exited except CLD_STOPPED and CLD_CONTINUED. the two should be ignored
                    // here since they are used by the vmm-swap feature.
                    let mut do_exit = false;
                    while let Some(siginfo) =
                        sigchld_fd.read().context("failed to create signalfd")?
                    {
                        let pid = siginfo.ssi_pid;
                        let pid_label = match linux.pid_debug_label_map.get(&pid) {
                            Some(label) => format!("{} (pid {})", label, pid),
                            None => format!("pid {}", pid),
                        };

                        // TODO(kawasin): this is a temporary exception until device suspension.
                        #[cfg(feature = "swap")]
                        if siginfo.ssi_code == libc::CLD_STOPPED
                            || siginfo.ssi_code == libc::CLD_CONTINUED
                        {
                            continue;
                        }

                        error!(
                            "child {} exited: signo {}, status {}, code {}",
                            pid_label, siginfo.ssi_signo, siginfo.ssi_status, siginfo.ssi_code
                        );
                        do_exit = true;
                    }
                    if do_exit {
                        exit_state = ExitState::Crash;
                        break 'wait;
                    }
                }
                Token::IrqFd { index } => {
                    if let Err(e) = linux.irq_chip.service_irq_event(index) {
                        error!("failed to signal irq {}: {}", index, e);
                    }
                }
                Token::DelayedIrqFd => {
                    if let Err(e) = linux.irq_chip.process_delayed_irq_events() {
                        warn!("can't deliver delayed irqs: {}", e);
                    }
                }
                Token::VmControlServer => {
                    if let Some(socket_server) = &control_server_socket {
                        match socket_server.accept() {
                            Ok(socket) => {
                                wait_ctx
                                    .add(
                                        &socket,
                                        Token::VmControl {
                                            index: control_tubes.len(),
                                        },
                                    )
                                    .context("failed to add descriptor to wait context")?;
                                control_tubes.push(TaggedControlTube::Vm(
                                    Tube::new_from_unix_seqpacket(socket),
                                ));
                            }
                            Err(e) => error!("failed to accept socket: {}", e),
                        }
                    }
                }
                Token::VmControl { index } => {
                    #[cfg(any(target_arch = "x86", target_arch = "x86_64"))]
                    let mut add_tubes = Vec::new();
                    if let Some(socket) = control_tubes.get(index) {
                        match socket {
                            TaggedControlTube::Vm(tube) => match tube.recv::<VmRequest>() {
                                Ok(request) => {
                                    let mut suspend_requested = false;
                                    let mut run_mode_opt = None;
                                    let response = match request {
                                        VmRequest::HotPlugCommand { device, add } => {
                                            #[cfg(any(
                                                target_arch = "x86",
                                                target_arch = "x86_64"
                                            ))]
                                            {
                                                handle_hotplug_command(
                                                    &mut linux,
                                                    &mut sys_allocator,
                                                    &cfg,
                                                    &mut add_tubes,
                                                    &hp_control_tube,
                                                    &iommu_host_tube,
                                                    &device,
                                                    add,
                                                )
                                            }

                                            #[cfg(not(any(
                                                target_arch = "x86",
                                                target_arch = "x86_64"
                                            )))]
                                            {
                                                // Suppress warnings.
                                                let _ = (device, add);
                                                VmResponse::Ok
                                            }
                                        }
                                        _ => {
                                            let response = request.execute(
                                                &mut run_mode_opt,
                                                #[cfg(feature = "balloon")]
                                                balloon_host_tube.as_ref(),
                                                #[cfg(feature = "balloon")]
                                                &mut balloon_stats_id,
                                                disk_host_tubes,
                                                &mut linux.pm,
                                                #[cfg(feature = "gpu")]
                                                &gpu_control_tube,
                                                #[cfg(feature = "usb")]
                                                Some(&usb_control_tube),
                                                #[cfg(not(feature = "usb"))]
                                                None,
                                                &mut linux.bat_control,
                                                |msg| {
                                                    vcpu::kick_all_vcpus(
                                                        &vcpu_handles,
                                                        linux.irq_chip.as_irq_chip(),
                                                        msg,
                                                    )
                                                },
                                                cfg.force_s2idle,
                                                #[cfg(feature = "swap")]
                                                swap_controller.as_ref(),
                                                &device_ctrl_tube,
                                            );

                                            // For non s2idle guest suspension we are done
                                            if let VmRequest::Suspend = request {
                                                if cfg.force_s2idle {
                                                    suspend_requested = true;

                                                    // Spawn s2idle wait thread.
                                                    let send_tube =
                                                        tube.try_clone_send_tube().unwrap();
                                                    let suspend_evt =
                                                        linux.suspend_evt.try_clone().unwrap();
                                                    let guest_suspended_cvar =
                                                        guest_suspended_cvar.clone();
                                                    let delayed_response = response.clone();
                                                    let pm = linux.pm.clone();

                                                    std::thread::Builder::new()
                                                        .name("s2idle_wait".to_owned())
                                                        .spawn(move || {
                                                            trigger_vm_suspend_and_wait_for_entry(
                                                                guest_suspended_cvar,
                                                                &send_tube,
                                                                delayed_response,
                                                                suspend_evt,
                                                                pm,
                                                            )
                                                        })
                                                        .context(
                                                            "failed to spawn s2idle_wait thread",
                                                        )?;
                                                }
                                            }
                                            response
                                        }
                                    };

                                    // If suspend requested skip that step since it will be
                                    // performed by s2idle_wait thread when suspension actually
                                    // happens.
                                    if !suspend_requested {
                                        if let Err(e) = tube.send(&response) {
                                            error!("failed to send VmResponse: {}", e);
                                        }
                                    }

                                    if let Some(run_mode) = run_mode_opt {
                                        info!("control socket changed run mode to {}", run_mode);
                                        match run_mode {
                                            VmRunMode::Exiting => {
                                                break 'wait;
                                            }
                                            other => {
                                                if other == VmRunMode::Running {
                                                    for dev in &linux.resume_notify_devices {
                                                        dev.lock().resume_imminent();
                                                    }
                                                }
                                                // If suspend requested skip that step since it
                                                // will be performed by s2idle_wait thread when
                                                // needed.
                                                if !suspend_requested {
                                                    vcpu::kick_all_vcpus(
                                                        &vcpu_handles,
                                                        linux.irq_chip.as_irq_chip(),
                                                        VcpuControl::RunState(other),
                                                    );
                                                }
                                            }
                                        }
                                    }
                                }
                                Err(e) => {
                                    if let TubeError::Disconnected = e {
                                        vm_control_indices_to_remove.push(index);
                                    } else {
                                        error!("failed to recv VmRequest: {}", e);
                                    }
                                }
                            },
                            TaggedControlTube::VmMemory {
                                tube,
                                expose_with_viommu,
                            } => match tube.recv::<VmMemoryRequest>() {
                                Ok(request) => {
                                    let response = request.execute(
                                        &mut linux.vm,
                                        &mut sys_allocator,
                                        &mut gralloc,
                                        if *expose_with_viommu {
                                            iommu_client.as_mut()
                                        } else {
                                            None
                                        },
                                    );
                                    if let Err(e) = tube.send(&response) {
                                        error!("failed to send VmMemoryControlResponse: {}", e);
                                    }
                                }
                                Err(e) => {
                                    if let TubeError::Disconnected = e {
                                        vm_control_indices_to_remove.push(index);
                                    } else {
                                        error!("failed to recv VmMemoryControlRequest: {}", e);
                                    }
                                }
                            },
                            TaggedControlTube::VmIrq(tube) => match tube.recv::<VmIrqRequest>() {
                                Ok(request) => {
                                    let response = {
                                        let irq_chip = &mut linux.irq_chip;
                                        request.execute(
                                            |setup| match setup {
                                                IrqSetup::Event(irq, ev, device_id, queue_id, device_name) => {
                                                    let irq_evt = devices::IrqEdgeEvent::from_event(ev.try_clone()?);
                                                    let source = IrqEventSource{
                                                        device_id: device_id.try_into().expect("Invalid device_id"),
                                                        queue_id,
                                                        device_name,
                                                    };
                                                    if let Some(event_index) = irq_chip
                                                        .register_edge_irq_event(irq, &irq_evt, source)?
                                                    {
                                                        match wait_ctx.add(
                                                            ev,
                                                            Token::IrqFd {
                                                                index: event_index
                                                            },
                                                        ) {
                                                            Err(e) => {
                                                                warn!("failed to add IrqFd to poll context: {}", e);
                                                                Err(e)
                                                            },
                                                            Ok(_) => {
                                                                Ok(())
                                                            }
                                                        }
                                                    } else {
                                                        Ok(())
                                                    }
                                                }
                                                IrqSetup::Route(route) => irq_chip.route_irq(route),
                                                IrqSetup::UnRegister(irq, ev) => {
                                                    let irq_evt = devices::IrqEdgeEvent::from_event(ev.try_clone()?);
                                                    irq_chip.unregister_edge_irq_event(irq, &irq_evt)
                                                }
                                            },
                                            &mut sys_allocator,
                                        )
                                    };
                                    if let Err(e) = tube.send(&response) {
                                        error!("failed to send VmIrqResponse: {}", e);
                                    }
                                }
                                Err(e) => {
                                    if let TubeError::Disconnected = e {
                                        vm_control_indices_to_remove.push(index);
                                    } else {
                                        error!("failed to recv VmIrqRequest: {}", e);
                                    }
                                }
                            },
                            TaggedControlTube::VmMsync(tube) => {
                                match tube.recv::<VmMsyncRequest>() {
                                    Ok(request) => {
                                        let response = request.execute(&mut linux.vm);
                                        if let Err(e) = tube.send(&response) {
                                            error!("failed to send VmMsyncResponse: {}", e);
                                        }
                                    }
                                    Err(e) => {
                                        if let TubeError::Disconnected = e {
                                            vm_control_indices_to_remove.push(index);
                                        } else {
                                            error!("failed to recv VmMsyncRequest: {}", e);
                                        }
                                    }
                                }
                            }
                            TaggedControlTube::Fs(tube) => match tube.recv::<FsMappingRequest>() {
                                Ok(request) => {
                                    let response =
                                        request.execute(&mut linux.vm, &mut sys_allocator);
                                    if let Err(e) = tube.send(&response) {
                                        error!("failed to send VmResponse: {}", e);
                                    }
                                }
                                Err(e) => {
                                    if let TubeError::Disconnected = e {
                                        vm_control_indices_to_remove.push(index);
                                    } else {
                                        error!("failed to recv VmResponse: {}", e);
                                    }
                                }
                            },
                        }
                    }
                    #[cfg(any(target_arch = "x86", target_arch = "x86_64"))]
                    if !add_tubes.is_empty() {
                        for (idx, socket) in add_tubes.iter().enumerate() {
                            wait_ctx
                                .add(
                                    socket.as_ref(),
                                    Token::VmControl {
                                        index: idx + control_tubes.len(),
                                    },
                                )
                                .context(
                                    "failed to add hotplug vfio-pci descriptor to wait context",
                                )?;
                        }
                        control_tubes.append(&mut add_tubes);
                    }
                }
            }
        }

        // It's possible more data is readable and buffered while the socket is hungup,
        // so don't delete the tube from the poll context until we're sure all the
        // data is read.
        // Below case covers a condition where we have received a hungup event and the tube is not
        // readable.
        // In case of readable tube, once all data is read, any attempt to read more data on hungup
        // tube should fail. On such failure, we get Disconnected error and index gets added to
        // vm_control_indices_to_remove by the time we reach here.
        for event in events.iter().filter(|e| e.is_hungup && !e.is_readable) {
            if let Token::VmControl { index } = event.token {
                vm_control_indices_to_remove.push(index);
            }
        }

        // Sort in reverse so the highest indexes are removed first. This removal algorithm
        // preserves correct indexes as each element is removed.
        vm_control_indices_to_remove.sort_unstable_by_key(|&k| Reverse(k));
        vm_control_indices_to_remove.dedup();
        for index in vm_control_indices_to_remove {
            // Delete the socket from the `wait_ctx` synchronously. Otherwise, the kernel will do
            // this automatically when the FD inserted into the `wait_ctx` is closed after this
            // if-block, but this removal can be deferred unpredictably. In some instances where the
            // system is under heavy load, we can even get events returned by `wait_ctx` for an FD
            // that has already been closed. Because the token associated with that spurious event
            // now belongs to a different socket, the control loop will start to interact with
            // sockets that might not be ready to use. This can cause incorrect hangup detection or
            // blocking on a socket that will never be ready. See also: crbug.com/1019986
            if let Some(socket) = control_tubes.get(index) {
                wait_ctx
                    .delete(socket)
                    .context("failed to remove descriptor from wait context")?;
            }

            // This line implicitly drops the socket at `index` when it gets returned by
            // `swap_remove`. After this line, the socket at `index` is not the one from
            // `vm_control_indices_to_remove`. Because of this socket's change in index, we need to
            // use `wait_ctx.modify` to change the associated index in its `Token::VmControl`.
            control_tubes.swap_remove(index);
            if let Some(tube) = control_tubes.get(index) {
                wait_ctx
                    .modify(tube, EventType::Read, Token::VmControl { index })
                    .context("failed to add descriptor to wait context")?;
            }
        }
    }

    vcpu::kick_all_vcpus(
        &vcpu_handles,
        linux.irq_chip.as_irq_chip(),
        VcpuControl::RunState(VmRunMode::Exiting),
    );
    for (handle, _) in vcpu_handles {
        if let Err(e) = handle.join() {
            error!("failed to join vcpu thread: {:?}", e);
        }
    }

    #[cfg(feature = "swap")]
    // Stop the snapshot monitor process
    if let Some(swap_controller) = swap_controller {
        if let Err(e) = swap_controller.exit() {
            error!("failed to exit snapshot monitor process: {:?}", e);
        }
    }

    // Stop pci root worker thread
    #[cfg(any(target_arch = "x86", target_arch = "x86_64"))]
    let _ = hp_control_tube.send(PciRootCommand::Kill);

    // Explicitly drop the VM structure here to allow the devices to clean up before the
    // control sockets are closed when this function exits.
    mem::drop(linux);

    stdin()
        .set_canon_mode()
        .expect("failed to restore canonical mode for terminal");

    Ok(exit_state)
}

/// Start and jail a vhost-user device according to its configuration and a vhost listener string.
///
/// The jailing business is nasty and potentially unsafe if done from the wrong context - do not
/// call outside of `start_devices`!
///
/// Returns the pid of the jailed device process.
fn jail_and_start_vu_device<T: VirtioDeviceBuilder>(
    jail_config: &Option<JailConfig>,
    params: T,
    vhost: &str,
    name: &str,
) -> anyhow::Result<(libc::pid_t, Option<Box<dyn std::any::Any>>)> {
    let mut keep_rds = Vec::new();

    base::syslog::push_descriptors(&mut keep_rds);
    cros_tracing::push_descriptors!(&mut keep_rds);

    let jail_type = VhostUserListener::get_virtio_transport_type(vhost);

    // Create a jail from the configuration. If the configuration is `None`, `create_jail` will also
    // return `None` so fall back to an empty (i.e. non-constrained) Minijail.
    let jail = params
        .create_jail(jail_config, jail_type)
        .with_context(|| format!("failed to create jail for {}", name))?
        .ok_or(())
        .or_else(|_| Minijail::new())
        .with_context(|| format!("failed to create empty jail for {}", name))?;

    // Create the device in the parent process, so the child does not need any privileges necessary
    // to do it (only runtime capabilities are required).
    let device = params
        .create_vhost_user_device(&mut keep_rds)
        .context("failed to create vhost-user device")?;
    let mut listener = VhostUserListener::new(vhost, device.max_queue_num(), Some(&mut keep_rds))
        .context("failed to create the vhost listener")?;
    let parent_resources = listener.take_parent_process_resources();

    let tz = std::env::var("TZ").unwrap_or_default();

    // Executor must be created before jail in order to prevent the jailed process from creating
    // unrestricted io_urings.
    let ex = Executor::with_executor_kind(device.executor_kind().unwrap_or_default())
        .context("Failed to create an Executor")?;
    keep_rds.extend(ex.as_raw_descriptors());

    // Deduplicate the FDs since minijail expects them to be unique.
    keep_rds.sort_unstable();
    keep_rds.dedup();

    // Safe because we are keeping all the descriptors needed for the child to function.
    match unsafe { jail.fork(Some(&keep_rds)).context("error while forking")? } {
        0 => {
            // In the child process.

            // Free memory for the resources managed by the parent, without running drop() on them.
            // The parent will do it as we exit.
            let _ = std::mem::ManuallyDrop::new(parent_resources);

            // Make sure the child process does not survive its parent.
            if unsafe { libc::prctl(libc::PR_SET_PDEATHSIG, libc::SIGKILL) } < 0 {
                panic!("call to prctl(PR_SET_DEATHSIG, SIGKILL) failed. Aborting child process.");
            }

            // Set the name for the thread.
            const MAX_LEN: usize = 15; // pthread_setname_np() limit on Linux
            let debug_label_trimmed = &name.as_bytes()[..std::cmp::min(MAX_LEN, name.len())];
            let thread_name = CString::new(debug_label_trimmed).unwrap();
            // Safe because we trimmed the name to 15 characters (and pthread_setname_np will return
            // an error if we don't anyway).
            let _ = unsafe { libc::pthread_setname_np(libc::pthread_self(), thread_name.as_ptr()) };

            // Preserve TZ for `chrono::Local` (b/257987535).
            std::env::set_var("TZ", tz);

            // Run the device loop and terminate the child process once it exits.
            let res = match listener.run_device(ex, device) {
                Ok(()) => 0,
                Err(e) => {
                    error!("error while running device {}: {:#}", name, e);
                    1
                }
            };
            unsafe { libc::exit(res) };
        }
        pid => {
            // In the parent process. We will drop the device and listener when exiting this method.
            // This is fine as ownership for both has been transferred to the child process and they
            // will keep living there. We just retain `parent_resources` for things we are supposed
            // to clean up ourselves.

            info!("process for device {} (PID {}) started", &name, pid);
            Ok((pid, parent_resources))
        }
    }
}

fn process_vhost_user_control_request(tube: Tube, disk_host_tubes: &[Tube]) -> Result<()> {
    let command = tube
        .recv::<VmRequest>()
        .context("failed to receive VmRequest")?;
    let resp = match command {
        VmRequest::DiskCommand {
            disk_index,
            ref command,
        } => match &disk_host_tubes.get(disk_index) {
            Some(tube) => handle_disk_command(command, tube),
            None => VmResponse::Err(base::Error::new(libc::ENODEV)),
        },
        request => {
            error!(
                "Request {:?} currently not supported in vhost user backend",
                request
            );
            VmResponse::Err(base::Error::new(libc::EPERM))
        }
    };

    tube.send(&resp).context("failed to send VmResponse")?;
    Ok(())
}

fn start_vhost_user_control_server(
    control_server_socket: UnlinkUnixSeqpacketListener,
    disk_host_tubes: Vec<Tube>,
) {
    info!("Start vhost-user control server");
    loop {
        match control_server_socket.accept() {
            Ok(socket) => {
                let tube = Tube::new_from_unix_seqpacket(socket);
                if let Err(e) = process_vhost_user_control_request(tube, &disk_host_tubes) {
                    error!("failed to process control request: {:#}", e);
                }
            }
            Err(e) => {
                error!("failed to establish connection: {}", e);
            }
        }
    }
}

pub fn start_devices(opts: DevicesCommand) -> anyhow::Result<()> {
    if let Some(async_executor) = opts.async_executor {
        Executor::set_default_executor_kind(async_executor)
            .context("Failed to set the default async executor")?;
    }

    struct DeviceJailInfo {
        // Unique name for the device, in the form `foomatic-0`.
        name: String,
        _drop_resources: Option<Box<dyn std::any::Any>>,
    }

    fn add_device<T: VirtioDeviceBuilder>(
        i: usize,
        device_params: T,
        vhost: &str,
        jail_config: &Option<JailConfig>,
        devices_jails: &mut BTreeMap<libc::pid_t, DeviceJailInfo>,
    ) -> anyhow::Result<()> {
        let name = format!("{}-{}", T::NAME, i);

        let (pid, _drop_resources) =
            jail_and_start_vu_device::<T>(jail_config, device_params, vhost, &name)?;

        devices_jails.insert(
            pid,
            DeviceJailInfo {
                name,
                _drop_resources,
            },
        );

        Ok(())
    }

    let mut devices_jails: BTreeMap<libc::pid_t, DeviceJailInfo> = BTreeMap::new();

    let jail = if opts.disable_sandbox {
        None
    } else {
        Some(opts.jail)
    };

    // Create control server socket
    let control_server_socket = opts.control_socket.map(|path| {
        UnlinkUnixSeqpacketListener(
            UnixSeqpacketListener::bind(path).expect("Could not bind socket"),
        )
    });

    // Create serial devices.
    for (i, params) in opts.serial.iter().enumerate() {
        let serial_config = &params.device;
        add_device(i, serial_config, &params.vhost, &jail, &mut devices_jails)?;
    }

    let mut disk_host_tubes = Vec::new();
    let control_socket_exists = control_server_socket.is_some();
    // Create block devices.
    for (i, params) in opts.block.iter().enumerate() {
        let tube = if control_socket_exists {
            let (host_tube, device_tube) = Tube::pair().context("failed to create tube")?;
            disk_host_tubes.push(host_tube);
            Some(device_tube)
        } else {
            None
        };
        let disk_config = DiskConfig::new(&params.device, tube);
        add_device(i, disk_config, &params.vhost, &jail, &mut devices_jails)?;
    }

    let ex = Executor::new()?;
    if let Some(control_server_socket) = control_server_socket {
        // Start the control server in the parent process.
        ex.spawn_blocking(move || {
            start_vhost_user_control_server(control_server_socket, disk_host_tubes)
        })
        .detach();
    }

    // Now wait for all device processes to return.
    while !devices_jails.is_empty() {
        match base::platform::wait_for_pid(-1, 0) {
            Err(e) => panic!("error waiting for child process to complete: {:#}", e),
            Ok((Some(pid), wait_status)) => match devices_jails.remove_entry(&pid) {
                Some((_, info)) => {
                    if let Some(status) = wait_status.code() {
                        info!(
                            "process for device {} (PID {}) exited with code {}",
                            &info.name, pid, status
                        );
                    } else if let Some(signal) = wait_status.signal() {
                        warn!(
                            "process for device {} (PID {}) has been killed by signal {:?}",
                            &info.name, pid, signal,
                        );
                    }
                }
                None => error!("pid {} is not one of our device processes", pid),
            },
            // `wait_for_pid` will necessarily return a PID because we asked to it wait for one to
            // complete.
            Ok((None, _)) => unreachable!(),
        }
    }

    info!("all device processes have exited");

    Ok(())
}

/// Setup crash reporting for a process. Each process MUST provide a unique `product_type` to avoid
/// making crash reports incomprehensible.
#[cfg(feature = "crash-report")]
pub fn setup_emulator_crash_reporting(_cfg: &Config) -> anyhow::Result<String> {
    crash_report::setup_crash_reporting(crash_report::CrashReportAttributes {
        product_type: "emulator".to_owned(),
        pipe_name: None,
        report_uuid: None,
        product_name: None,
        product_version: None,
    })
}

#[cfg(test)]
mod tests {
    use std::path::PathBuf;

    use super::*;

    // Create a file-backed mapping parameters struct with the given `address` and `size` and other
    // parameters set to default values.
    fn test_file_backed_mapping(address: u64, size: u64) -> FileBackedMappingParameters {
        FileBackedMappingParameters {
            address,
            size,
            path: PathBuf::new(),
            offset: 0,
            writable: false,
            sync: false,
            align: false,
        }
    }

    #[test]
    fn guest_mem_file_backed_mappings_overlap() {
        // Base case: no file mappings; output layout should be identical.
        assert_eq!(
            punch_holes_in_guest_mem_layout_for_mappings(
                vec![
                    (GuestAddress(0), 0xD000_0000),
                    (GuestAddress(0x1_0000_0000), 0x8_0000),
                ],
                &[]
            ),
            vec![
                (GuestAddress(0), 0xD000_0000),
                (GuestAddress(0x1_0000_0000), 0x8_0000),
            ]
        );

        // File mapping that does not overlap guest memory.
        assert_eq!(
            punch_holes_in_guest_mem_layout_for_mappings(
                vec![
                    (GuestAddress(0), 0xD000_0000),
                    (GuestAddress(0x1_0000_0000), 0x8_0000),
                ],
                &[test_file_backed_mapping(0xD000_0000, 0x1000)]
            ),
            vec![
                (GuestAddress(0), 0xD000_0000),
                (GuestAddress(0x1_0000_0000), 0x8_0000),
            ]
        );

        // File mapping at the start of the low address space region.
        assert_eq!(
            punch_holes_in_guest_mem_layout_for_mappings(
                vec![
                    (GuestAddress(0), 0xD000_0000),
                    (GuestAddress(0x1_0000_0000), 0x8_0000),
                ],
                &[test_file_backed_mapping(0, 0x2000)]
            ),
            vec![
                (GuestAddress(0x2000), 0xD000_0000 - 0x2000),
                (GuestAddress(0x1_0000_0000), 0x8_0000),
            ]
        );

        // File mapping at the end of the low address space region.
        assert_eq!(
            punch_holes_in_guest_mem_layout_for_mappings(
                vec![
                    (GuestAddress(0), 0xD000_0000),
                    (GuestAddress(0x1_0000_0000), 0x8_0000),
                ],
                &[test_file_backed_mapping(0xD000_0000 - 0x2000, 0x2000)]
            ),
            vec![
                (GuestAddress(0), 0xD000_0000 - 0x2000),
                (GuestAddress(0x1_0000_0000), 0x8_0000),
            ]
        );

        // File mapping fully contained within the middle of the low address space region.
        assert_eq!(
            punch_holes_in_guest_mem_layout_for_mappings(
                vec![
                    (GuestAddress(0), 0xD000_0000),
                    (GuestAddress(0x1_0000_0000), 0x8_0000),
                ],
                &[test_file_backed_mapping(0x1000, 0x2000)]
            ),
            vec![
                (GuestAddress(0), 0x1000),
                (GuestAddress(0x3000), 0xD000_0000 - 0x3000),
                (GuestAddress(0x1_0000_0000), 0x8_0000),
            ]
        );

        // File mapping at the start of the high address space region.
        assert_eq!(
            punch_holes_in_guest_mem_layout_for_mappings(
                vec![
                    (GuestAddress(0), 0xD000_0000),
                    (GuestAddress(0x1_0000_0000), 0x8_0000),
                ],
                &[test_file_backed_mapping(0x1_0000_0000, 0x2000)]
            ),
            vec![
                (GuestAddress(0), 0xD000_0000),
                (GuestAddress(0x1_0000_2000), 0x8_0000 - 0x2000),
            ]
        );

        // File mapping at the end of the high address space region.
        assert_eq!(
            punch_holes_in_guest_mem_layout_for_mappings(
                vec![
                    (GuestAddress(0), 0xD000_0000),
                    (GuestAddress(0x1_0000_0000), 0x8_0000),
                ],
                &[test_file_backed_mapping(0x1_0008_0000 - 0x2000, 0x2000)]
            ),
            vec![
                (GuestAddress(0), 0xD000_0000),
                (GuestAddress(0x1_0000_0000), 0x8_0000 - 0x2000),
            ]
        );

        // File mapping fully contained within the middle of the high address space region.
        assert_eq!(
            punch_holes_in_guest_mem_layout_for_mappings(
                vec![
                    (GuestAddress(0), 0xD000_0000),
                    (GuestAddress(0x1_0000_0000), 0x8_0000),
                ],
                &[test_file_backed_mapping(0x1_0000_1000, 0x2000)]
            ),
            vec![
                (GuestAddress(0), 0xD000_0000),
                (GuestAddress(0x1_0000_0000), 0x1000),
                (GuestAddress(0x1_0000_3000), 0x8_0000 - 0x3000),
            ]
        );

        // File mapping overlapping two guest memory regions.
        assert_eq!(
            punch_holes_in_guest_mem_layout_for_mappings(
                vec![
                    (GuestAddress(0), 0xD000_0000),
                    (GuestAddress(0x1_0000_0000), 0x8_0000),
                ],
                &[test_file_backed_mapping(0xA000_0000, 0x60002000)]
            ),
            vec![
                (GuestAddress(0), 0xA000_0000),
                (GuestAddress(0x1_0000_2000), 0x8_0000 - 0x2000),
            ]
        );
    }
}<|MERGE_RESOLUTION|>--- conflicted
+++ resolved
@@ -2475,11 +2475,7 @@
             cfg.enable_pnp_data,
             cfg.no_smt,
             cfg.itmt,
-<<<<<<< HEAD
-            None, /* hybrid_type */
-=======
             vcpu_hybrid_type,
->>>>>>> e3dbc2e6
         ));
         #[cfg(all(any(target_arch = "x86", target_arch = "x86_64"), unix))]
         let bus_lock_ratelimit_ctrl = Arc::clone(&bus_lock_ratelimit_ctrl);
